Name:                   accelerate
Version:                0.15.0.0
Cabal-version:          >= 1.6
Tested-with:            GHC == 7.6.*
Build-type:             Custom

Synopsis:               An embedded language for accelerated array processing

Description:
  @Data.Array.Accelerate@ defines an embedded array language for computations
  for high-performance computing in Haskell. Computations on multi-dimensional,
  regular arrays are expressed in the form of parameterised collective
  operations, such as maps, reductions, and permutations. These computations may
  then be online compiled and executed on a range of architectures.
  .
  [/A simple example/]
  .
  As a simple example, consider the computation of a dot product of two vectors
  of floating point numbers:
  .
  > dotp :: Acc (Vector Float) -> Acc (Vector Float) -> Acc (Scalar Float)
  > dotp xs ys = fold (+) 0 (zipWith (*) xs ys)
  .
  Except for the type, this code is almost the same as the corresponding Haskell
  code on lists of floats. The types indicate that the computation may be
  online-compiled for performance - for example, using
  @Data.Array.Accelerate.CUDA@ it may be on-the-fly off-loaded to the GPU.
  .
  [/Available backends/]
  .
  Currently, there are two backends:
  .
    1. An interpreter that serves as a reference implementation of the intended
       semantics of the language, which is included in this package.
  .
    2. A CUDA backend generating code for CUDA-capable NVIDIA GPUs:
       <http://hackage.haskell.org/package/accelerate-cuda>
  .
  Several experimental and/or incomplete backends also exist. If you are
  interested in helping finish these, please contact us.
  .
    1. Cilk\/ICC and OpenCL: <https://github.com/AccelerateHS/accelerate-backend-kit>
  .
    2. Another OpenCL backend: <https://github.com/HIPERFIT/accelerate-opencl>
  .
    3. A backend to the Repa array library: <https://github.com/blambo/accelerate-repa>
  .
  [/Additional components/]
  .
  The following support packages are available:
  .
    1. @accelerate-cuda@: A high-performance parallel backend targeting
       CUDA-enabled NVIDIA GPUs. Requires the NVIDIA CUDA SDK and, for full
       functionality, hardware with compute capability 1.2 or greater. See the
       table on Wikipedia for supported GPUs:
       <http://en.wikipedia.org/wiki/CUDA#Supported_GPUs>
  .
    2. @accelerate-examples@: Computational kernels and applications showcasing
       /Accelerate/, as well as performance and regression tests.
  .
    3. @accelerate-io@: Fast conversion between /Accelerate/ arrays and other
       formats, including Repa arrays.
  .
    4. @accelerate-fft@: Computation of Discrete Fourier Transforms.
  .
  Install them from Hackage with @cabal install PACKAGE@
  .
  [/Examples and documentation/]
  .
  Haddock documentation is included in the package, and a tutorial is available
  on the GitHub wiki: <https://github.com/AccelerateHS/accelerate/wiki>
  .
  The @accelerate-examples@ package demonstrates a range of computational
  kernels and several complete applications, including:
  .
    * An implementation of the Canny edge detection algorithm
  .
    * An interactive Mandelbrot set generator
  .
    * A particle-based simulation of stable fluid flows
  .
    * An /n/-body simulation of gravitational attraction between solid particles
  .
    * A cellular automata simulation
  .
    * A \"password recovery\" tool, for dictionary lookup of MD5 hashes
  .
  [/Mailing list and contacts/]
  .
    * Mailing list: <accelerate-haskell@googlegroups.com> (discussion of both
      use and development welcome).
  .
    * Sign up for the mailing list here:
      <http://groups.google.com/group/accelerate-haskell>
  .
    * Bug reports and issue tracking:
      <https://github.com/AccelerateHS/accelerate/issues>
  .
  [/Release notes/]
  .
    * /0.14.0.0:/ New iteration constructs. Additional Prelude-like functions.
      Improved code generation and fusion optimisation. Bug fixes.
  .
    * /0.13.0.0:/ New array fusion optimisation. New foreign function
      interface for array and scalar expressions. Additional Prelude-like
      functions. New example programs. Bug fixes and performance improvements.
  .
    * /0.12.0.0:/ Full sharing recovery in scalar expressions and array
      computations. Two new example applications in package
      @accelerate-examples@: Real-time Canny edge detection and fluid flow
      simulator (both including a graphical frontend). Bug fixes.
  .
    * /0.11.0.0:/ New Prelude-like functions @zip*@, @unzip*@,
      @fill@, @enumFrom*@, @tail@, @init@, @drop@, @take@, @slit@, @gather*@,
      @scatter*@, and @shapeSize@. New simplified AST (in package
      @accelerate-backend-kit@) for backend writers who want to avoid the
      complexities of the type-safe AST.
  .
    * /0.10.0.0:/ Complete sharing recovery for scalar expressions (but
      currently disabled by default). Also bug fixes in array sharing recovery
      and a few new convenience functions.
  .
    * /0.9.0.0:/ Streaming, precompilation, Repa-style indices,
      @stencil@s, more @scan@s, rank-polymorphic @fold@, @generate@, block I/O &
      many bug fixes.
  .
    * /0.8.1.0:/ Bug fixes and some performance tweaks.
  .
    * /0.8.0.0:/ @replicate@, @slice@ and @foldSeg@ supported in the
      CUDA backend; frontend and interpreter support for @stencil@. Bug fixes.
  .
    * /0.7.1.0:/ The CUDA backend and a number of scalar functions.
  .
  [/Hackage note/]
  .
  The module documentation list generated by Hackage is incorrect. The only
  exposed modules should be:
  .
    * "Data.Array.Accelerate"
  .
    * "Data.Array.Accelerate.Interpreter"
  .

License:                BSD3
License-file:           LICENSE
Author:                 Manuel M T Chakravarty,
                        Robert Clifton-Everest,
                        Gabriele Keller,
                        Sean Lee,
                        Ben Lever,
                        Trevor L. McDonell,
                        Ryan Newtown,
                        Sean Seefried
Maintainer:             Manuel M T Chakravarty <chak@cse.unsw.edu.au>
Homepage:               https://github.com/AccelerateHS/accelerate/
Bug-reports:            https://github.com/AccelerateHS/accelerate/issues

Category:               Compilers/Interpreters, Concurrency, Data, Parallelism
Stability:              Experimental

Extra-tmp-files:        config.status
                        config.log
                        autom4te.cache
                        accelerate.buildinfo

Extra-source-files:     INSTALL
                        configure
                        accelerate.buildinfo.in
                        include/accelerate.h

Flag debug
  Description:
    Enable tracing message flags. These are read from the command-line
    arguments, which is convenient but may cause problems interacting with the
    user program, so are disabled by default. The available options are:
    .
    * -ddump-sharing: print sharing recovery information
    .
    * -ddump-simpl-stats: dump statistics counts from the simplifier phase
    .
    * -ddump-simpl-iterations: dump the program after each iteration of the simplifier
    .
    * -dverbose: other, uncategorised messages
    .

Flag more-pp
  Description:          Enable HTML and Graphviz pretty printing.
  Default:              False

Flag bounds-checks
  Description:          Enable bounds checking
  Default:              True

Flag unsafe-checks
  Description:          Enable bounds checking in unsafe operations
  Default:              False

Flag internal-checks
  Description:          Enable internal consistency checks
  Default:              False

Library
  Include-Dirs:         include
  Build-depends:        array                >= 0.3,
<<<<<<< HEAD
                        base                 == 4.*,
                        containers           >= 0.3,
                        unordered-containers >= 0.2,
                        fclabels             >= 1.0,
                        ghc-prim             >= 0.2,
                        hashable             >= 1.1,
                        hashtables           >= 1.0,
                        pretty               >= 1.0,
                        transformers         >= 0.2
=======
                        base                 == 4.6.*,
                        containers           >= 0.3,
                        unordered-containers >= 0.2,
                        fclabels             >= 2.0,
                        ghc-prim             >= 0.2,
                        hashable             >= 1.1,
                        hashtables           >= 1.0,
                        pretty               >= 1.0
>>>>>>> 17a0854d

  if flag(more-pp)
    Build-depends:      bytestring           >= 0.9,
                        blaze-html           >= 0.5,
                        blaze-markup         >= 0.5,
                        directory            >= 1.0,
                        filepath             >= 1.0,
                        mtl                  >= 2.0,
                        text                 >= 0.10,
                        unix                 >= 2.4

  Exposed-modules:      Data.Array.Accelerate
                        Data.Array.Accelerate.AST
                        Data.Array.Accelerate.Analysis.Match
                        Data.Array.Accelerate.Analysis.Shape
                        Data.Array.Accelerate.Analysis.Stencil
                        Data.Array.Accelerate.Analysis.Type
                        Data.Array.Accelerate.Array.Data
                        Data.Array.Accelerate.Array.Representation
                        Data.Array.Accelerate.Array.Sugar
                        Data.Array.Accelerate.Debug
                        Data.Array.Accelerate.Interpreter
                        Data.Array.Accelerate.Pretty
                        Data.Array.Accelerate.Smart
                        Data.Array.Accelerate.Trafo
                        Data.Array.Accelerate.Trafo.Sharing
                        Data.Array.Accelerate.Tuple
                        Data.Array.Accelerate.Type

  Other-modules:        Data.Array.Accelerate.Array.Delayed
                        Data.Array.Accelerate.Internal.Check
                        Data.Array.Accelerate.Language
                        Data.Array.Accelerate.Prelude
                        Data.Array.Accelerate.Pretty.Print
                        Data.Array.Accelerate.Pretty.Traverse
                        Data.Array.Accelerate.Trafo.Algebra
                        Data.Array.Accelerate.Trafo.Base
                        Data.Array.Accelerate.Trafo.Fusion
                        Data.Array.Accelerate.Trafo.Rewrite
                        Data.Array.Accelerate.Trafo.Shrink
                        Data.Array.Accelerate.Trafo.Simplify
                        Data.Array.Accelerate.Trafo.Substitution
                        Data.Array.Accelerate.Trafo.Vectorise

  if flag(more-pp)
    Other-modules:      Data.Array.Accelerate.Pretty.HTML
                        Data.Array.Accelerate.Pretty.Graphviz

  if flag(debug)
    cpp-options:        -DACCELERATE_DEBUG

  if flag(bounds-checks)
    cpp-options:        -DACCELERATE_BOUNDS_CHECKS

  if flag(unsafe-checks)
    cpp-options:        -DACCELERATE_UNSAFE_CHECKS

  if flag(internal-checks)
    cpp-options:        -DACCELERATE_INTERNAL_CHECKS

  ghc-options:          -O2 -Wall -funbox-strict-fields -fno-warn-name-shadowing
  ghc-prof-options:     -caf-all -auto-all

  if impl(ghc >= 7.0)
    ghc-options:        -fspec-constr-count=25

  -- Don't add the extensions list here. Instead, place individual LANGUAGE
  -- pragmas in the files that require a specific extension. This means the
  -- project loads in GHCi, and avoids extension clashes.
  --
  -- Extensions:

Source-repository head
  Type:                 git
  Location:             git://github.com/AccelerateHS/accelerate.git
<|MERGE_RESOLUTION|>--- conflicted
+++ resolved
@@ -202,17 +202,6 @@
 Library
   Include-Dirs:         include
   Build-depends:        array                >= 0.3,
-<<<<<<< HEAD
-                        base                 == 4.*,
-                        containers           >= 0.3,
-                        unordered-containers >= 0.2,
-                        fclabels             >= 1.0,
-                        ghc-prim             >= 0.2,
-                        hashable             >= 1.1,
-                        hashtables           >= 1.0,
-                        pretty               >= 1.0,
-                        transformers         >= 0.2
-=======
                         base                 == 4.6.*,
                         containers           >= 0.3,
                         unordered-containers >= 0.2,
@@ -220,8 +209,8 @@
                         ghc-prim             >= 0.2,
                         hashable             >= 1.1,
                         hashtables           >= 1.0,
-                        pretty               >= 1.0
->>>>>>> 17a0854d
+                        pretty               >= 1.0,
+                        transformers         >= 0.2
 
   if flag(more-pp)
     Build-depends:      bytestring           >= 0.9,
