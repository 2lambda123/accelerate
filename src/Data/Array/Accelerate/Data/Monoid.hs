{-# LANGUAGE CPP                   #-}
{-# LANGUAGE ConstraintKinds       #-}
{-# LANGUAGE FlexibleContexts      #-}
{-# LANGUAGE FlexibleInstances     #-}
{-# LANGUAGE MultiParamTypeClasses #-}
{-# LANGUAGE PatternSynonyms       #-}
{-# LANGUAGE ScopedTypeVariables   #-}
{-# LANGUAGE TypeApplications      #-}
{-# LANGUAGE TypeFamilies          #-}
{-# LANGUAGE ViewPatterns          #-}
{-# OPTIONS_GHC -fno-warn-orphans #-}
#if __GLASGOW_HASKELL__ >= 806
{-# LANGUAGE UndecidableInstances  #-}
#endif
-- |
-- Module      : Data.Array.Accelerate.Data.Monoid
-- Copyright   : [2016..2019] The Accelerate Team
-- License     : BSD3
--
-- Maintainer  : Trevor L. McDonell <trevor.mcdonell@gmail.com>
-- Stability   : experimental
-- Portability : non-portable (GHC extensions)
--
-- Monoid instances for Accelerate
--
-- @since 1.2.0.0
--

module Data.Array.Accelerate.Data.Monoid (

  Monoid(..), (<>),

  Sum(..), pattern Sum_,
  Product(..), pattern Product_,

) where

import Data.Array.Accelerate.Array.Sugar
import Data.Array.Accelerate.Classes.Bounded
import Data.Array.Accelerate.Classes.Eq
import Data.Array.Accelerate.Classes.Num
import Data.Array.Accelerate.Classes.Ord
import Data.Array.Accelerate.Language
import Data.Array.Accelerate.Lift
<<<<<<< HEAD
import Data.Array.Accelerate.Smart
=======
import Data.Array.Accelerate.Pattern
import Data.Array.Accelerate.Product
>>>>>>> da18b951
import Data.Array.Accelerate.Type
#if __GLASGOW_HASKELL__ >= 800
import Data.Array.Accelerate.Data.Semigroup                         ()
#endif

import Data.Function
#if __GLASGOW_HASKELL__ >= 800
import Data.Monoid                                                  hiding ( (<>) )
import Data.Semigroup
#else
import Data.Monoid
#endif
import qualified Prelude                                            as P


-- Sum: Monoid under addition
-- --------------------------

<<<<<<< HEAD
instance Elt a => Elt (Sum a) where
  type EltRepr (Sum a) = EltRepr a
  {-# INLINE eltType     #-}
  {-# INLINE [1] toElt   #-}
  {-# INLINE [1] fromElt #-}
  eltType         = eltType @a
  toElt x         = Sum (toElt x)
  fromElt (Sum x) = fromElt x

instance (Lift Exp a, Elt (Plain a)) => Lift Exp (Sum a) where
  type Plain (Sum a) = Sum (Plain a)
  lift (Sum a) = let Exp e = lift a in Exp e

instance Elt a => Unlift Exp (Sum (Exp a)) where
  unlift (Exp t) = Sum $ Exp t
=======
pattern Sum_ :: Elt a => Exp a -> Exp (Sum a)
pattern Sum_ x = Pattern x
{-# COMPLETE Sum_ #-}

instance Elt a => Elt (Sum a)
instance Elt a => IsProduct Elt (Sum a)

instance (Lift Exp a, Elt (Plain a)) => Lift Exp (Sum a) where
  type Plain (Sum a) = Sum (Plain a)
  lift (Sum a)       = Sum_ (lift a)

instance Elt a => Unlift Exp (Sum (Exp a)) where
  unlift (Sum_ a) = Sum a
>>>>>>> da18b951

instance Bounded a => P.Bounded (Exp (Sum a)) where
  minBound = Sum_ minBound
  maxBound = Sum_ maxBound

instance Num a => P.Num (Exp (Sum a)) where
  (+)             = lift2 ((+) :: Sum (Exp a) -> Sum (Exp a) -> Sum (Exp a))
  (-)             = lift2 ((-) :: Sum (Exp a) -> Sum (Exp a) -> Sum (Exp a))
  (*)             = lift2 ((*) :: Sum (Exp a) -> Sum (Exp a) -> Sum (Exp a))
  negate          = lift1 (negate :: Sum (Exp a) -> Sum (Exp a))
  signum          = lift1 (signum :: Sum (Exp a) -> Sum (Exp a))
  abs             = lift1 (signum :: Sum (Exp a) -> Sum (Exp a))
  fromInteger x   = lift (P.fromInteger x :: Sum (Exp a))

instance Eq a => Eq (Sum a) where
  (==) = lift2 ((==) `on` getSum)
  (/=) = lift2 ((/=) `on` getSum)

instance Ord a => Ord (Sum a) where
  (<)     = lift2 ((<) `on` getSum)
  (>)     = lift2 ((>) `on` getSum)
  (<=)    = lift2 ((<=) `on` getSum)
  (>=)    = lift2 ((>=) `on` getSum)
  min x y = Sum_ $ lift2 (min `on` getSum) x y
  max x y = Sum_ $ lift2 (max `on` getSum) x y

instance Num a => Monoid (Exp (Sum a)) where
  mempty  = 0
#if __GLASGOW_HASKELL__ <  804
#if __GLASGOW_HASKELL__ >= 800
  mappend = (<>)
#else
  mappend = lift2 (mappend :: Sum (Exp a) -> Sum (Exp a) -> Sum (Exp a))
#endif
#endif

#if __GLASGOW_HASKELL__ >= 800
-- | @since 1.2.0.0
instance Num a => Semigroup (Exp (Sum a)) where
  (<>)       = (+)
  stimes n x = Sum_ $ P.fromIntegral n * getSum (unlift x :: Sum (Exp a))
#endif


-- Product: Monoid under multiplication
-- ------------------------------------

<<<<<<< HEAD
instance Elt a => Elt (Product a) where
  type EltRepr (Product a) = EltRepr a
  {-# INLINE eltType     #-}
  {-# INLINE [1] toElt   #-}
  {-# INLINE [1] fromElt #-}
  eltType         = eltType @a
  toElt x         = Product (toElt x)
  fromElt (Product x) = fromElt x

instance (Lift Exp a, Elt (Plain a)) => Lift Exp (Product a) where
  type Plain (Product a) = Product (Plain a)
  lift (Product a)       = let Exp e = lift a in Exp e

instance Elt a => Unlift Exp (Product (Exp a)) where
  unlift (Exp t) = Product $ Exp t
=======
pattern Product_ :: Elt a => Exp a -> Exp (Product a)
pattern Product_ x = Pattern x
{-# COMPLETE Product_ #-}

instance Elt a => Elt (Product a)
instance Elt a => IsProduct Elt (Product a)

instance (Lift Exp a, Elt (Plain a)) => Lift Exp (Product a) where
  type Plain (Product a) = Product (Plain a)
  lift (Product a)       = Product_ (lift a)

instance Elt a => Unlift Exp (Product (Exp a)) where
  unlift (Product_ a) = Product a
>>>>>>> da18b951

instance Bounded a => P.Bounded (Exp (Product a)) where
  minBound = Product_ minBound
  maxBound = Product_ maxBound

instance Num a => P.Num (Exp (Product a)) where
  (+)             = lift2 ((+) :: Product (Exp a) -> Product (Exp a) -> Product (Exp a))
  (-)             = lift2 ((-) :: Product (Exp a) -> Product (Exp a) -> Product (Exp a))
  (*)             = lift2 ((*) :: Product (Exp a) -> Product (Exp a) -> Product (Exp a))
  negate          = lift1 (negate :: Product (Exp a) -> Product (Exp a))
  signum          = lift1 (signum :: Product (Exp a) -> Product (Exp a))
  abs             = lift1 (signum :: Product (Exp a) -> Product (Exp a))
  fromInteger x   = lift (P.fromInteger x :: Product (Exp a))

instance Eq a => Eq (Product a) where
  (==) = lift2 ((==) `on` getProduct)
  (/=) = lift2 ((/=) `on` getProduct)

instance Ord a => Ord (Product a) where
  (<)     = lift2 ((<) `on` getProduct)
  (>)     = lift2 ((>) `on` getProduct)
  (<=)    = lift2 ((<=) `on` getProduct)
  (>=)    = lift2 ((>=) `on` getProduct)
  min x y = Product_ $ lift2 (min `on` getProduct) x y
  max x y = Product_ $ lift2 (max `on` getProduct) x y

instance Num a => Monoid (Exp (Product a)) where
  mempty  = 1
#if __GLASGOW_HASKELL__ <  804
#if __GLASGOW_HASKELL__ >= 800
  mappend = (<>)
#else
  mappend = lift2 (mappend :: Product (Exp a) -> Product (Exp a) -> Product (Exp a))
#endif
#endif

#if __GLASGOW_HASKELL__ >= 800
-- | @since 1.2.0.0
instance Num a => Semigroup (Exp (Product a)) where
  (<>)       = (*)
  stimes n x = Product_ $ getProduct (unlift x :: Product (Exp a)) ^ (P.fromIntegral n :: Exp Int)
#endif


-- Instances for unit and tuples
-- -----------------------------

instance Monoid (Exp ()) where
  mempty      = constant ()
#if __GLASGOW_HASKELL__ <  804
#if __GLASGOW_HASKELL__ >= 800
  mappend     = (<>)
#else
  mappend _ _ = constant ()
#endif
#endif

-- TLM: despite what -Wcompat tells us, we can not use the canonical
-- implementation `mappend = (<>)` on GHC-8.0 and 8.2 without changing the
-- instance heads to include a `Semigroup` constraint.
--
instance (Elt a, Elt b, Monoid (Exp a), Monoid (Exp b)) => Monoid (Exp (a,b)) where
  mempty      = lift (mempty :: Exp a, mempty :: Exp b)
#if __GLASGOW_HASKELL__ < 804
  mappend x y = let (a1,b1) = unlift x  :: (Exp a, Exp b)
                    (a2,b2) = unlift y
                in
                lift (a1 `mappend` a2, b1 `mappend` b2)
#endif

instance (Elt a, Elt b, Elt c, Monoid (Exp a), Monoid (Exp b), Monoid (Exp c)) => Monoid (Exp (a,b,c)) where
  mempty      = lift (mempty :: Exp a, mempty :: Exp b, mempty :: Exp c)
#if __GLASGOW_HASKELL__ < 804
  mappend x y = let (a1,b1,c1) = unlift x  :: (Exp a, Exp b, Exp c)
                    (a2,b2,c2) = unlift y
                in
                lift (a1 `mappend` a2, b1 `mappend` b2, c1 `mappend` c2)
#endif

instance (Elt a, Elt b, Elt c, Elt d, Monoid (Exp a), Monoid (Exp b), Monoid (Exp c), Monoid (Exp d)) => Monoid (Exp (a,b,c,d)) where
  mempty      = lift (mempty :: Exp a, mempty :: Exp b, mempty :: Exp c, mempty :: Exp d)
#if __GLASGOW_HASKELL__ < 804
  mappend x y = let (a1,b1,c1,d1) = unlift x  :: (Exp a, Exp b, Exp c, Exp d)
                    (a2,b2,c2,d2) = unlift y
                in
                lift (a1 `mappend` a2, b1 `mappend` b2, c1 `mappend` c2, d1 `mappend` d2)
#endif

instance (Elt a, Elt b, Elt c, Elt d, Elt e, Monoid (Exp a), Monoid (Exp b), Monoid (Exp c), Monoid (Exp d), Monoid (Exp e)) => Monoid (Exp (a,b,c,d,e)) where
  mempty      = lift (mempty :: Exp a, mempty :: Exp b, mempty :: Exp c, mempty :: Exp d, mempty :: Exp e)
#if __GLASGOW_HASKELL__ < 804
  mappend x y = let (a1,b1,c1,d1,e1) = unlift x  :: (Exp a, Exp b, Exp c, Exp d, Exp e)
                    (a2,b2,c2,d2,e2) = unlift y
                in
                lift (a1 `mappend` a2, b1 `mappend` b2, c1 `mappend` c2, d1 `mappend` d2, e1 `mappend` e2)
#endif
<|MERGE_RESOLUTION|>--- conflicted
+++ resolved
@@ -42,12 +42,7 @@
 import Data.Array.Accelerate.Classes.Ord
 import Data.Array.Accelerate.Language
 import Data.Array.Accelerate.Lift
-<<<<<<< HEAD
-import Data.Array.Accelerate.Smart
-=======
-import Data.Array.Accelerate.Pattern
 import Data.Array.Accelerate.Product
->>>>>>> da18b951
 import Data.Array.Accelerate.Type
 #if __GLASGOW_HASKELL__ >= 800
 import Data.Array.Accelerate.Data.Semigroup                         ()
@@ -66,29 +61,11 @@
 -- Sum: Monoid under addition
 -- --------------------------
 
-<<<<<<< HEAD
-instance Elt a => Elt (Sum a) where
-  type EltRepr (Sum a) = EltRepr a
-  {-# INLINE eltType     #-}
-  {-# INLINE [1] toElt   #-}
-  {-# INLINE [1] fromElt #-}
-  eltType         = eltType @a
-  toElt x         = Sum (toElt x)
-  fromElt (Sum x) = fromElt x
-
-instance (Lift Exp a, Elt (Plain a)) => Lift Exp (Sum a) where
-  type Plain (Sum a) = Sum (Plain a)
-  lift (Sum a) = let Exp e = lift a in Exp e
-
-instance Elt a => Unlift Exp (Sum (Exp a)) where
-  unlift (Exp t) = Sum $ Exp t
-=======
 pattern Sum_ :: Elt a => Exp a -> Exp (Sum a)
 pattern Sum_ x = Pattern x
 {-# COMPLETE Sum_ #-}
 
 instance Elt a => Elt (Sum a)
-instance Elt a => IsProduct Elt (Sum a)
 
 instance (Lift Exp a, Elt (Plain a)) => Lift Exp (Sum a) where
   type Plain (Sum a) = Sum (Plain a)
@@ -96,7 +73,6 @@
 
 instance Elt a => Unlift Exp (Sum (Exp a)) where
   unlift (Sum_ a) = Sum a
->>>>>>> da18b951
 
 instance Bounded a => P.Bounded (Exp (Sum a)) where
   minBound = Sum_ minBound
@@ -144,29 +120,11 @@
 -- Product: Monoid under multiplication
 -- ------------------------------------
 
-<<<<<<< HEAD
-instance Elt a => Elt (Product a) where
-  type EltRepr (Product a) = EltRepr a
-  {-# INLINE eltType     #-}
-  {-# INLINE [1] toElt   #-}
-  {-# INLINE [1] fromElt #-}
-  eltType         = eltType @a
-  toElt x         = Product (toElt x)
-  fromElt (Product x) = fromElt x
-
-instance (Lift Exp a, Elt (Plain a)) => Lift Exp (Product a) where
-  type Plain (Product a) = Product (Plain a)
-  lift (Product a)       = let Exp e = lift a in Exp e
-
-instance Elt a => Unlift Exp (Product (Exp a)) where
-  unlift (Exp t) = Product $ Exp t
-=======
 pattern Product_ :: Elt a => Exp a -> Exp (Product a)
 pattern Product_ x = Pattern x
 {-# COMPLETE Product_ #-}
 
 instance Elt a => Elt (Product a)
-instance Elt a => IsProduct Elt (Product a)
 
 instance (Lift Exp a, Elt (Plain a)) => Lift Exp (Product a) where
   type Plain (Product a) = Product (Plain a)
@@ -174,7 +132,6 @@
 
 instance Elt a => Unlift Exp (Product (Exp a)) where
   unlift (Product_ a) = Product a
->>>>>>> da18b951
 
 instance Bounded a => P.Bounded (Exp (Product a)) where
   minBound = Product_ minBound
