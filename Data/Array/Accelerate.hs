--- conflicted
+++ resolved
@@ -86,11 +86,7 @@
 
   -- ** Composition
   -- *** Flow control
-<<<<<<< HEAD
-  (L.?|), L.cond, L.awhile,
-=======
-  (P.?|), L.acond,
->>>>>>> 97df0b3f
+  (P.?|), L.acond, L.awhile,
 
   -- *** Pipelining
   (L.>->),
@@ -219,13 +215,8 @@
   -- *** Tuples
   P.fst, P.snd, P.curry, P.uncurry,
 
-<<<<<<< HEAD
-  -- *** Flow-control
-  (L.?), L.while,
-=======
   -- *** Flow control
-  (P.?), L.cond,
->>>>>>> 97df0b3f
+  (P.?), L.cond, L.while,
 
   -- *** Basic operations
   (L.&&*), (L.||*), L.not,
