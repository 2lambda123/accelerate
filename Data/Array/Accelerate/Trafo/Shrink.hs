--- conflicted
+++ resolved
@@ -259,13 +259,6 @@
       0 -> "dead acc"
       _ -> "inline acc"         -- forced inlining when lIMIT > 1
 
-<<<<<<< HEAD
-    subTop :: Arrays t => PreOpenAcc acc env aenv s -> Idx (aenv,s) t -> PreOpenAcc acc env aenv t
-    subTop t ZeroIdx       = t
-    subTop _ (SuccIdx idx) = Avar idx
-
-=======
->>>>>>> bdd99079
 
 -- Occurrence Counting
 -- ===================
