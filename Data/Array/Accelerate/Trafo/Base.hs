{-# LANGUAGE CPP                  #-}
{-# LANGUAGE ConstraintKinds      #-}
{-# LANGUAGE DeriveDataTypeable   #-}
{-# LANGUAGE FlexibleContexts     #-}
{-# LANGUAGE FlexibleInstances    #-}
{-# LANGUAGE GADTs                #-}
<<<<<<< HEAD
{-# LANGUAGE IncoherentInstances  #-}
{-# LANGUAGE OverlappingInstances #-}
{-# LANGUAGE MultiParamTypeClasses #-}
=======
>>>>>>> 6ad36a24
{-# LANGUAGE PatternGuards        #-}
{-# LANGUAGE RankNTypes           #-}
{-# LANGUAGE RecordWildCards      #-}
{-# LANGUAGE ScopedTypeVariables  #-}
{-# LANGUAGE TemplateHaskell      #-}
{-# LANGUAGE TypeFamilies         #-}
{-# LANGUAGE TypeOperators        #-}
#if __GLASGOW_HASKELL__ <= 708
{-# LANGUAGE IncoherentInstances  #-}
{-# LANGUAGE OverlappingInstances #-}
{-# LANGUAGE UndecidableInstances #-}
{-# OPTIONS_GHC -fno-warn-unrecognised-pragmas #-}
#endif
-- |
-- Module      : Data.Array.Accelerate.Trafo.Base
-- Copyright   : [2012..2014] Manuel M T Chakravarty, Gabriele Keller, Trevor L. McDonell
-- License     : BSD3
--
-- Maintainer  : Manuel M T Chakravarty <chak@cse.unsw.edu.au>
-- Stability   : experimental
-- Portability : non-portable (GHC extensions)
--

module Data.Array.Accelerate.Trafo.Base (

  -- Toolkit
<<<<<<< HEAD
  Kit(..), Match(..), (:=:)(REFL),
  avarIn, kmap, fromOpenAfun, fromOpenExp, fromOpenFun,
=======
  Kit(..), Match(..), (:~:)(..),
  avarIn, kmap, fromOpenAfun,
>>>>>>> 6ad36a24

  -- Delayed Arrays
  DelayedAcc,  DelayedOpenAcc(..),
  DelayedAfun, DelayedOpenAfun,
  DelayedExp, DelayedFun, DelayedOpenExp, DelayedOpenFun,
  DelayedSeq, DelayedOpenSeq, StreamSeq(..),
  prettyDelayedSeq,

  -- Environments
  Gamma(..), incExp, prjExp, lookupExp,
  Extend(..), append, bind, Sink(..), sink, sink1,
  weakenGamma1, sinkGamma,
  Supplement(..), bindExps,

  subApply, inlineA,

  -- Tuples
  FreeProd, IsAtupleRepr,

) where

-- standard library
<<<<<<< HEAD
import Control.Applicative                              hiding ( Const )
import Data.Hashable
import Data.Monoid
import Data.Typeable
import Text.PrettyPrint                                 hiding ( (<>) )
=======
import Control.Applicative
import Control.DeepSeq
import Data.Hashable
import Data.Type.Equality
import Text.PrettyPrint
>>>>>>> 6ad36a24
import Prelude                                          hiding ( until )

-- friends
import Data.Array.Accelerate.AST                        hiding ( Val(..) )
import Data.Array.Accelerate.Analysis.Match
import Data.Array.Accelerate.Array.Sugar                ( Array, Arrays(..), Shape, Elt, IsAtuple, ArrRepr, ArraysR(..), ArraysFlavour(..), Tuple(..), )
import Data.Array.Accelerate.Error
import Data.Array.Accelerate.Product                    ( ProdRepr, IsProduct(..), ProdR(..) )
import Data.Array.Accelerate.Pretty.Print
import Data.Array.Accelerate.Trafo.Dependency
import Data.Array.Accelerate.Trafo.Substitution

import Data.Array.Accelerate.Debug.Stats                as Stats


-- Toolkit
-- =======

-- The bat utility belt of operations required to manipulate terms parameterised
-- by the recursive closure.
--
class (RebuildableAcc acc, Sink acc) => Kit acc where
  inject          :: PreOpenAcc acc aenv a -> acc aenv a
  extract         :: acc aenv a -> PreOpenAcc acc aenv a
  fromOpenAcc     :: OpenAcc aenv a -> acc aenv a
  --
  matchAcc        :: MatchAcc acc
  hashAcc         :: HashAcc acc
  prettyAcc       :: PrettyAcc acc
  dependenciesAcc :: DependenciesAcc acc

instance Kit OpenAcc where
  inject                 = OpenAcc
  extract (OpenAcc pacc) = pacc
  fromOpenAcc            = id
<<<<<<< HEAD

  matchAcc        = matchOpenAcc
  hashAcc         = hashOpenAcc
  prettyAcc       = prettyOpenAcc
  dependenciesAcc = dependenciesOpenAcc
=======
  --
  {-# INLINEABLE hashAcc   #-}
  {-# INLINEABLE matchAcc  #-}
  {-# INLINEABLE prettyAcc #-}
  hashAcc                = hashOpenAcc
  matchAcc               = matchOpenAcc
  prettyAcc              = prettyOpenAcc
>>>>>>> 6ad36a24

avarIn :: (Kit acc, Arrays arrs) => Idx aenv arrs -> acc aenv arrs
avarIn = inject  . Avar

kmap :: Kit acc => (PreOpenAcc acc aenv a -> PreOpenAcc acc aenv' b) -> acc aenv a -> acc aenv' b
kmap f = inject . f . extract

fromOpenAfun :: Kit acc => OpenAfun aenv f -> PreOpenAfun acc aenv f
fromOpenAfun (Abody a) = Abody $ fromOpenAcc a
fromOpenAfun (Alam f)  = Alam  $ fromOpenAfun f

fromOpenExp :: Kit acc => OpenExp env aenv e -> PreOpenExp acc env aenv e
fromOpenExp = cvtE
  where
    cvtA :: Kit acc => OpenAcc aenv t -> acc aenv t
    cvtA = fromOpenAcc

    cvtT :: Kit acc => Tuple (OpenExp env aenv) t -> Tuple (PreOpenExp acc env aenv) t
    cvtT tup = case tup of
      NilTup      -> NilTup
      SnocTup t a -> cvtT t `SnocTup` cvtE a

    cvtF :: Kit acc => OpenFun env aenv t -> PreOpenFun acc env aenv t
    cvtF = fromOpenFun

    cvtE :: Kit acc => OpenExp env aenv t -> PreOpenExp acc env aenv t
    cvtE exp =
      case exp of
        Let bnd body            -> Let (cvtE bnd) (cvtE body)
        Var ix                  -> Var ix
        Const c                 -> Const c
        Tuple tup               -> Tuple (cvtT tup)
        Prj tup t               -> Prj tup (cvtE t)
        IndexNil                -> IndexNil
        IndexCons sh sz         -> IndexCons (cvtE sh) (cvtE sz)
        IndexHead sh            -> IndexHead (cvtE sh)
        IndexTail sh            -> IndexTail (cvtE sh)
        IndexTrans sh           -> IndexTrans (cvtE sh)
        IndexAny                -> IndexAny
        IndexSlice x ix sh      -> IndexSlice x ix (cvtE sh)
        IndexFull x ix sl       -> IndexFull x (cvtE ix) (cvtE sl)
        ToIndex sh ix           -> ToIndex (cvtE sh) (cvtE ix)
        FromIndex sh ix         -> FromIndex (cvtE sh) (cvtE ix)
        ToSlice x sh i          -> ToSlice x (cvtE sh) (cvtE i)
        Cond p t e              -> Cond (cvtE p) (cvtE t) (cvtE e)
        While p f x             -> While (cvtF p) (cvtF f) (cvtE x)
        PrimConst c             -> PrimConst c
        PrimApp f x             -> PrimApp f (cvtE x)
        Index a sh              -> Index (cvtA a) (cvtE sh)
        LinearIndex a i         -> LinearIndex (cvtA a) (cvtE i)
        Shape a                 -> Shape (cvtA a)
        ShapeSize sh            -> ShapeSize (cvtE sh)
        Intersect s t           -> Intersect (cvtE s) (cvtE t)
        Union s t               -> Union (cvtE s) (cvtE t)
        Foreign ff f e          -> Foreign ff (cvtF f) (cvtE e)

fromOpenFun :: Kit acc
            => OpenFun env aenv t
            -> PreOpenFun acc env aenv t
fromOpenFun fun =
  case fun of
    Body b -> Body (fromOpenExp b)
    Lam f  -> Lam (fromOpenFun f)

-- A class for testing the equality of terms homogeneously, returning a witness
-- to the existentially quantified terms in the positive case.
--
class Match f where
  match :: f s -> f t -> Maybe (s :~: t)

instance Match (Idx env) where
  {-# INLINEABLE match #-}
  match = matchIdx

instance Kit acc => Match (PreOpenExp acc env aenv) where
  {-# INLINEABLE match #-}
  match = matchPreOpenExp matchAcc hashAcc

instance Kit acc => Match (PreOpenFun acc env aenv) where
  {-# INLINEABLE match #-}
  match = matchPreOpenFun matchAcc hashAcc

instance Kit acc => Match (PreOpenAcc acc aenv) where
  {-# INLINEABLE match #-}
  match = matchPreOpenAcc matchAcc hashAcc

instance {-# INCOHERENT #-} Kit acc => Match (acc aenv) where
  {-# INLINEABLE match #-}
  match = matchAcc


-- Delayed Arrays
-- ==============

-- The type of delayed arrays. This representation is used to annotate the AST
-- in the recursive knot to distinguish standard AST terms from operand arrays
-- that should be embedded into their consumers.
--
type DelayedAcc         = DelayedOpenAcc ()
type DelayedAfun        = PreOpenAfun DelayedOpenAcc ()

type DelayedExp         = DelayedOpenExp ()
type DelayedFun         = DelayedOpenFun ()

data StreamSeq index acc t where
  StreamSeq :: Extend acc () aenv -> PreOpenSeq index acc aenv t -> StreamSeq index acc t

type DelayedOpenAfun      = PreOpenAfun DelayedOpenAcc
type DelayedOpenExp       = PreOpenExp DelayedOpenAcc
type DelayedOpenFun       = PreOpenFun DelayedOpenAcc
type DelayedOpenSeq index = PreOpenSeq index DelayedOpenAcc
type DelayedSeq index     = StreamSeq index DelayedOpenAcc

data DelayedOpenAcc aenv a where
  Manifest              :: PreOpenAcc DelayedOpenAcc aenv a -> DelayedOpenAcc aenv a

  Delayed               :: (Shape sh, Elt e) =>
    { extentD           :: PreExp DelayedOpenAcc aenv sh
    , indexD            :: PreFun DelayedOpenAcc aenv (sh  -> e)
    , linearIndexD      :: PreFun DelayedOpenAcc aenv (Int -> e)
    }                   -> DelayedOpenAcc aenv (Array sh e)

instance Rebuildable DelayedOpenAcc where
  type AccClo DelayedOpenAcc = DelayedOpenAcc
  {-# INLINEABLE rebuildPartial #-}
  rebuildPartial v acc = case acc of
    Manifest pacc -> Manifest <$> rebuildPartial v pacc
    Delayed{..}   -> Delayed  <$> rebuildPartial v extentD
                              <*> rebuildPartial v indexD
                              <*> rebuildPartial v linearIndexD

instance Sink DelayedOpenAcc where
  weaken k = Stats.substitution "weaken" . rebuildA (Avar . k)

instance Kit DelayedOpenAcc where
  inject                  = Manifest
  extract (Manifest pacc) = pacc
  extract Delayed{}       = error "DelayedAcc.extract"
  fromOpenAcc             = error "DelayedAcc.fromOpenAcc"
  --
  {-# INLINEABLE hashAcc   #-}
  {-# INLINEABLE matchAcc  #-}
  {-# INLINEABLE prettyAcc #-}
  hashAcc                 = hashDelayed
  matchAcc                = matchDelayed
  prettyAcc               = prettyDelayed
  dependenciesAcc         = dependenciesDelayed

instance NFData (DelayedOpenAfun aenv t) where
  rnf = rnfPreOpenAfun rnfDelayedOpenAcc

instance NFData (DelayedOpenAcc aenv t) where
  rnf = rnfDelayedOpenAcc

instance NFData (DelayedSeq t) where
  rnf = rnfDelayedSeq

hashDelayed :: HashAcc DelayedOpenAcc
hashDelayed (Manifest pacc)     = hash "Manifest" `hashWithSalt` hashPreOpenAcc hashAcc pacc
hashDelayed Delayed{..}         = hash "Delayed"  `hashE` extentD `hashF` indexD `hashF` linearIndexD
  where
    hashE salt = hashWithSalt salt . hashPreOpenExp hashAcc
    hashF salt = hashWithSalt salt . hashPreOpenFun hashAcc

matchDelayed :: MatchAcc DelayedOpenAcc
matchDelayed (Manifest pacc1) (Manifest pacc2)
  = matchPreOpenAcc matchAcc hashAcc pacc1 pacc2

matchDelayed (Delayed sh1 ix1 lx1) (Delayed sh2 ix2 lx2)
  | Just Refl <- matchPreOpenExp matchAcc hashAcc sh1 sh2
  , Just Refl <- matchPreOpenFun matchAcc hashAcc ix1 ix2
  , Just Refl <- matchPreOpenFun matchAcc hashAcc lx1 lx2
  = Just Refl

matchDelayed _ _
  = Nothing

rnfDelayedOpenAcc :: DelayedOpenAcc aenv t -> ()
rnfDelayedOpenAcc (Manifest pacc)    = rnfPreOpenAcc rnfDelayedOpenAcc pacc
rnfDelayedOpenAcc (Delayed sh ix lx) = rnfPreOpenExp rnfDelayedOpenAcc sh
                                 `seq` rnfPreOpenFun rnfDelayedOpenAcc ix
                                 `seq` rnfPreOpenFun rnfDelayedOpenAcc lx

rnfDelayedSeq :: DelayedSeq t -> ()
rnfDelayedSeq (DelayedSeq env s) = rnfExtend rnfDelayedOpenAcc env
                             `seq` rnfPreOpenSeq rnfDelayedOpenAcc s

rnfExtend :: NFDataAcc acc -> Extend acc aenv aenv' -> ()
rnfExtend _    BaseEnv         = ()
rnfExtend rnfA (PushEnv env a) = rnfExtend rnfA env `seq` rnfA a


-- Note: If we detect that the delayed array is simply accessing an array
-- variable, then just print the variable name. That is:
--
-- > let a0 = <...> in map f (Delayed (shape a0) (\x0 -> a0!x0))
--
-- becomes
--
-- > let a0 = <...> in map f a0
--
prettyDelayed :: PrettyAcc DelayedOpenAcc
prettyDelayed wrap aenv acc = case acc of
  Manifest pacc         -> prettyPreOpenAcc prettyDelayed wrap aenv pacc
  Delayed sh f _
    | Shape a           <- sh
    , Just Refl         <- match f (Lam (Body (Index a (Var ZeroIdx))))
    -> prettyDelayed wrap aenv a

    | otherwise
    -> wrap $ hang (text "Delayed") 2
            $ sep [ prettyPreExp prettyDelayed parens aenv sh
                  , parens (prettyPreFun prettyDelayed aenv f)
                  ]

dependenciesDelayed :: DependenciesAcc DelayedOpenAcc
dependenciesDelayed acc = case acc of
  Manifest pacc -> dependenciesPreAcc dependenciesDelayed pacc
  Delayed sh f _ -> dependenciesExp dependenciesDelayed sh <> dependenciesFun dependenciesDelayed f

-- Pretty print delayed sequences
--
-- TLM: What is going on with this sequence thing, why is it closed?
-- RCE: Not all sequence computations are embedded in array computations. For
-- example, if you want to stream the whole sequence out.
--
prettyDelayedSeq
    :: forall index arrs.
       (Doc -> Doc)                             -- apply to compound expressions
    -> DelayedSeq index arrs
    -> Doc
prettyDelayedSeq wrap (StreamSeq env s)
  | (d, aenv) <- pp env
  =  wrap $   (hang (text "let") 2 $ sep $ punctuate semi d)
          <+> (hang (text "in")  2 $ sep $ punctuate semi
                                         $ prettySeq prettyAcc wrap aenv s)
  where
    pp :: Extend DelayedOpenAcc () aenv' -> ([Doc], Val aenv')
    pp BaseEnv          = ([],Empty)
    pp (PushEnv env' a) | (d', aenv) <- pp env'
                        = (prettyAcc wrap aenv a : d', Push aenv (char 'a' <> int (sizeEnv aenv)))

-- Environments
-- ============

-- An environment that holds let-bound scalar expressions. The second
-- environment variable env' is used to project out the corresponding
-- index when looking up in the environment congruent expressions.
--
data Gamma acc env env' aenv where
  EmptyExp :: Gamma      acc env env'      aenv

  PushExp  :: Gamma      acc env env'      aenv
           -> PreOpenExp acc env           aenv t
           -> Gamma      acc env (env', t) aenv

incExp :: RebuildableAcc acc => Gamma acc env env' aenv -> Gamma acc (env, s) env' aenv
incExp EmptyExp        = EmptyExp
incExp (PushExp env e) = incExp env `PushExp` weakenE SuccIdx e

prjExp :: Idx env' t -> Gamma acc env env' aenv -> PreOpenExp acc env aenv t
prjExp ZeroIdx      (PushExp _   v) = v
prjExp (SuccIdx ix) (PushExp env _) = prjExp ix env
prjExp _            _               = $internalError "prjExp" "inconsistent valuation"

weakenGamma1 :: Kit acc => Gamma acc env env' aenv -> Gamma acc env env' (aenv,t)
weakenGamma1 EmptyExp        = EmptyExp
weakenGamma1 (PushExp env e) = PushExp (weakenGamma1 env) (weaken SuccIdx e)

sinkGamma :: Kit acc => Extend acc aenv aenv' -> Gamma acc env env' aenv -> Gamma acc env env' aenv'
sinkGamma _   EmptyExp        = EmptyExp
sinkGamma ext (PushExp env e) = PushExp (sinkGamma ext env) (sink ext e)

lookupExp :: Kit acc => Gamma acc env env' aenv -> PreOpenExp acc env aenv t -> Maybe (Idx env' t)
lookupExp EmptyExp        _ = Nothing
lookupExp (PushExp env e) x
  | Just Refl <- match e x  = Just ZeroIdx
  | otherwise               = SuccIdx `fmap` lookupExp env x


-- As part of various transformations we often need to lift out array valued
-- inputs to be let-bound at a higher point.
--
-- The Extend type is a heterogeneous snoc-list of array terms that witnesses
-- how the array environment is extended by binding these additional terms.
--
data Extend acc aenv aenv' where
  BaseEnv :: Extend acc aenv aenv

  PushEnv :: Arrays a
          => Extend acc aenv aenv' -> acc aenv' a -> Extend acc aenv (aenv', a)

-- Append two environment witnesses
--
append :: Extend acc env env' -> Extend acc env' env'' -> Extend acc env env''
append x BaseEnv        = x
append x (PushEnv as a) = x `append` as `PushEnv` a

-- Bring into scope all of the array terms in the Extend environment list. This
-- converts a term in the inner environment (aenv') into the outer (aenv).
--
bind :: (Kit acc, Arrays a)
     => Extend acc aenv aenv'
     -> acc aenv' a
     -> acc aenv  a
bind BaseEnv         = id
bind (PushEnv env a) = bind env . inject . Alet a

-- Sink a term from one array environment into another, where additional
-- bindings have come into scope according to the witness and no old things have
-- vanished.
--
sink :: Sink f => Extend acc env env' -> f env t -> f env' t
sink env = weaken (k env)
  where
    k :: Extend acc env env' -> Idx env t -> Idx env' t
    k BaseEnv       = Stats.substitution "sink" id
    k (PushEnv e _) = SuccIdx . k e

sink1 :: Sink f => Extend acc env env' -> f (env,s) t -> f (env',s) t
sink1 env = weaken (k env)
  where
    k :: Extend acc env env' -> Idx (env,s) t -> Idx (env',s) t
    k BaseEnv       = Stats.substitution "sink1" id
    k (PushEnv e _) = split . k e
    --
    split :: Idx (env,s) t -> Idx ((env,u),s) t
    split ZeroIdx      = ZeroIdx
    split (SuccIdx ix) = SuccIdx (SuccIdx ix)

-- This is the same as above, however for the scalar environment.
--
-- RCE: This is much the same as `Gamma` above. The main difference being that the expressions
-- stored in a `Gamma` can not depend on each other, whereas in `Supplement` they can. We should
-- perhaps look at using `Supplement` wherever possible.
--
data Supplement acc env env' aenv where
  BaseSup :: Supplement acc env env aenv
  PushSup :: Elt e
          => Supplement acc env env' aenv
          -> PreOpenExp acc env' aenv e
          -> Supplement acc env (env', e) aenv

bindExps :: (Kit acc, Elt e)
         => Supplement acc env env' aenv
         -> PreOpenExp acc env' aenv e
         -> PreOpenExp acc env aenv e
bindExps BaseSup       = id
bindExps (PushSup g b) = bindExps g . Let b

-- Application via let binding.
--
subApply :: (RebuildableAcc acc, Arrays a)
         => PreOpenAfun acc aenv (a -> b)
         -> acc             aenv a
         -> PreOpenAcc  acc aenv b
subApply (Alam (Abody f)) a = Alet a f
subApply _                _ = error "subApply: inconsistent evaluation"

-- | Replace all occurrences of the first variable with the given array
-- expression. The environment shrinks.
--
inlineA :: Rebuildable f => f (aenv,s) t -> PreOpenAcc (AccClo f) aenv s -> f aenv t
inlineA f g = Stats.substitution "inlineA" $ rebuildA (subAtop g) f

-- Tuple manipulation
-- ==================

-- Note: [Tuple manipulation]
--
-- As a part of various transformations, we need to be able to transform tuples
-- and other product types. Unfortunately, due to the way product types are
-- represented in Accelerate, with a non injective relationship between surface
-- types and representation types, this causes problems. Supposing we have a
-- tuple like so
--
--   (a,b,c)
--
-- then suppose we want to pull b out of it, leaving us with (a,c). However,
-- the only way we can inspect the structure of a product is via its
-- representation type. That means we take
--
-- ((((),a),b),c)
--
-- and product (((),a),c). But what is the surface type corresponding to this
-- representation type?
--
-- FreeProd is a product type that gives a surface type for any product
-- representation type. That is, for all t, FreeProd (ProdRepr t) is a valid
-- product type. Additionally, for all t', ProdRepr (FreeProd t') ~ t'. This
-- gives us what we need in order to transform product types.
--

-- The free product. A surface product type for any given product representation
-- tyoe.
--
data FreeProd t where
  NilFreeProd  :: FreeProd ()
  SnocFreeProd :: Arrays s => FreeProd t -> s -> FreeProd (t,s)
  deriving ( Typeable )

instance IsProduct Arrays (FreeProd ()) where
  type ProdRepr (FreeProd ()) = ()
  fromProd _ _ = ()
  toProd _ _ = NilFreeProd
  prod _ _ = ProdRunit

instance (IsProduct Arrays (FreeProd t), Arrays s) => IsProduct Arrays (FreeProd (t,s)) where
  type ProdRepr (FreeProd (t,s)) = (ProdRepr (FreeProd t), s)
  fromProd cst (SnocFreeProd t s) = (fromProd cst t, s)
  toProd cst (t,s) = SnocFreeProd (toProd cst t) s
  prod cst _ = ProdRsnoc (prod cst (undefined :: FreeProd t))

type instance ArrRepr (FreeProd (t,a)) = (ArrRepr (FreeProd t), ArrRepr a)
type instance ArrRepr (FreeProd ())    = ((),())

instance (IsAtuple (FreeProd t), Typeable t, Arrays (FreeProd t), Arrays a) => Arrays (FreeProd (t,a)) where
  arrays  _ = arrays (undefined :: FreeProd t) `ArraysRpair` arrays (undefined :: a)
  flavour _ = ArraysFtuple
  --
  toArr (t,a) = SnocFreeProd (toArr t) (toArr a)
  fromArr (SnocFreeProd t a) = (fromArr t, fromArr a)

instance Arrays (FreeProd ()) where
  arrays  _ = ArraysRpair ArraysRunit ArraysRunit
  flavour _ = ArraysFtuple
  --
  toArr   _ = NilFreeProd
  fromArr _ = ((),())

-- Unofortunately, the properties that hold for all array tuple representations
-- GHCs typechecker cannot infer.
--
type IsAtupleRepr t = (Arrays (FreeProd t), Typeable t, IsAtuple (FreeProd t), t ~ ProdRepr (FreeProd t))<|MERGE_RESOLUTION|>--- conflicted
+++ resolved
@@ -1,26 +1,21 @@
-{-# LANGUAGE CPP                  #-}
-{-# LANGUAGE ConstraintKinds      #-}
-{-# LANGUAGE DeriveDataTypeable   #-}
-{-# LANGUAGE FlexibleContexts     #-}
-{-# LANGUAGE FlexibleInstances    #-}
-{-# LANGUAGE GADTs                #-}
-<<<<<<< HEAD
-{-# LANGUAGE IncoherentInstances  #-}
-{-# LANGUAGE OverlappingInstances #-}
+{-# LANGUAGE CPP                   #-}
+{-# LANGUAGE ConstraintKinds       #-}
+{-# LANGUAGE DeriveDataTypeable    #-}
+{-# LANGUAGE FlexibleContexts      #-}
+{-# LANGUAGE FlexibleInstances     #-}
+{-# LANGUAGE GADTs                 #-}
 {-# LANGUAGE MultiParamTypeClasses #-}
-=======
->>>>>>> 6ad36a24
-{-# LANGUAGE PatternGuards        #-}
-{-# LANGUAGE RankNTypes           #-}
-{-# LANGUAGE RecordWildCards      #-}
-{-# LANGUAGE ScopedTypeVariables  #-}
-{-# LANGUAGE TemplateHaskell      #-}
-{-# LANGUAGE TypeFamilies         #-}
-{-# LANGUAGE TypeOperators        #-}
+{-# LANGUAGE PatternGuards         #-}
+{-# LANGUAGE RankNTypes            #-}
+{-# LANGUAGE RecordWildCards       #-}
+{-# LANGUAGE ScopedTypeVariables   #-}
+{-# LANGUAGE TemplateHaskell       #-}
+{-# LANGUAGE TypeFamilies          #-}
+{-# LANGUAGE TypeOperators         #-}
 #if __GLASGOW_HASKELL__ <= 708
-{-# LANGUAGE IncoherentInstances  #-}
-{-# LANGUAGE OverlappingInstances #-}
-{-# LANGUAGE UndecidableInstances #-}
+{-# LANGUAGE IncoherentInstances   #-}
+{-# LANGUAGE OverlappingInstances  #-}
+{-# LANGUAGE UndecidableInstances  #-}
 {-# OPTIONS_GHC -fno-warn-unrecognised-pragmas #-}
 #endif
 -- |
@@ -36,13 +31,8 @@
 module Data.Array.Accelerate.Trafo.Base (
 
   -- Toolkit
-<<<<<<< HEAD
-  Kit(..), Match(..), (:=:)(REFL),
+  Kit(..), Match(..), (:~:)(Refl),
   avarIn, kmap, fromOpenAfun, fromOpenExp, fromOpenFun,
-=======
-  Kit(..), Match(..), (:~:)(..),
-  avarIn, kmap, fromOpenAfun,
->>>>>>> 6ad36a24
 
   -- Delayed Arrays
   DelayedAcc,  DelayedOpenAcc(..),
@@ -65,19 +55,12 @@
 ) where
 
 -- standard library
-<<<<<<< HEAD
-import Control.Applicative                              hiding ( Const )
+import Control.DeepSeq
 import Data.Hashable
 import Data.Monoid
+import Data.Type.Equality
 import Data.Typeable
 import Text.PrettyPrint                                 hiding ( (<>) )
-=======
-import Control.Applicative
-import Control.DeepSeq
-import Data.Hashable
-import Data.Type.Equality
-import Text.PrettyPrint
->>>>>>> 6ad36a24
 import Prelude                                          hiding ( until )
 
 -- friends
@@ -113,21 +96,15 @@
   inject                 = OpenAcc
   extract (OpenAcc pacc) = pacc
   fromOpenAcc            = id
-<<<<<<< HEAD
-
-  matchAcc        = matchOpenAcc
-  hashAcc         = hashOpenAcc
-  prettyAcc       = prettyOpenAcc
-  dependenciesAcc = dependenciesOpenAcc
-=======
   --
-  {-# INLINEABLE hashAcc   #-}
-  {-# INLINEABLE matchAcc  #-}
-  {-# INLINEABLE prettyAcc #-}
+  {-# INLINEABLE hashAcc         #-}
+  {-# INLINEABLE matchAcc        #-}
+  {-# INLINEABLE prettyAcc       #-}
+  {-# INLINEABLE dependenciesAcc #-}
   hashAcc                = hashOpenAcc
   matchAcc               = matchOpenAcc
   prettyAcc              = prettyOpenAcc
->>>>>>> 6ad36a24
+  dependenciesAcc        = dependenciesOpenAcc
 
 avarIn :: (Kit acc, Arrays arrs) => Idx aenv arrs -> acc aenv arrs
 avarIn = inject  . Avar
@@ -282,8 +259,11 @@
 instance NFData (DelayedOpenAcc aenv t) where
   rnf = rnfDelayedOpenAcc
 
-instance NFData (DelayedSeq t) where
-  rnf = rnfDelayedSeq
+instance NFData (StreamSeq index OpenAcc t) where
+  rnf = rnfStreamSeq rnfOpenAcc
+
+instance NFData (DelayedSeq index t) where
+  rnf = rnfStreamSeq rnfDelayedOpenAcc
 
 hashDelayed :: HashAcc DelayedOpenAcc
 hashDelayed (Manifest pacc)     = hash "Manifest" `hashWithSalt` hashPreOpenAcc hashAcc pacc
@@ -311,9 +291,9 @@
                                  `seq` rnfPreOpenFun rnfDelayedOpenAcc ix
                                  `seq` rnfPreOpenFun rnfDelayedOpenAcc lx
 
-rnfDelayedSeq :: DelayedSeq t -> ()
-rnfDelayedSeq (DelayedSeq env s) = rnfExtend rnfDelayedOpenAcc env
-                             `seq` rnfPreOpenSeq rnfDelayedOpenAcc s
+rnfStreamSeq :: NFDataAcc acc -> StreamSeq index acc t -> ()
+rnfStreamSeq rnfA (StreamSeq env s) = rnfExtend rnfA env
+                                `seq` rnfPreOpenSeq rnfA s
 
 rnfExtend :: NFDataAcc acc -> Extend acc aenv aenv' -> ()
 rnfExtend _    BaseEnv         = ()
