--- conflicted
+++ resolved
@@ -925,252 +925,142 @@
     fold1SegL _ _ _
       = error $ nestedError "first" "foldSeg"
 
-<<<<<<< HEAD
-    scanl1L :: forall e. Elt e
+    scanl1L :: forall sh e. (Shape sh, Elt e)
                => PreFun acc  aenv  (e -> e -> e)
-               -> acc            aenv  (Vector e)
-               -> LiftedAcc  acc aenv' (Vector e)
+               -> acc            aenv  (Array (sh:.Int) e)
+               -> LiftedAcc  acc aenv' (Array (sh:.Int) e)
     scanl1L (cvtF2 -> LiftedFun (Just f) _) (cvtA -> a)
       | LiftedAcc AvoidedT a' <- a
       = avoidedAcc "scanl1"
       $^ Scanl1 f a'
-=======
-    scanl1L :: forall sh e. (Shape sh, Elt e)
-            => PreFun acc  aenv  (e -> e -> e)
-            -> acc            aenv  (Array (sh:.Int) e)
-            -> LiftedAcc  acc aenv' (Array (sh:.Int) e)
-    scanl1L _ _
-      = error "TODO: vectorise scanl1L"
-{--
-    scanl1L (cvtF2' -> (_, Just (AvoidedFun b1 f))) (cvtA -> a)
-      | avoidLifting
-      , AvoidedAcc a' <- a
-      = AvoidedAcc
-      $^ bind b1
-      $  Scanl1 f (sink b1 a')
->>>>>>> 7509ed14
       | otherwise
       = irregularAcc "scanl1"
       $ scanl1Lift f (asIrregular a)
     scanl1L _ _
       = error $ nestedError "first" "scanl1"
---}
-
-<<<<<<< HEAD
-    scanlL :: forall e. Elt e
+
+    scanlL :: forall sh e. (Shape sh, Elt e)
                => PreFun acc  aenv  (e -> e -> e)
                -> PreExp acc  aenv  e
-               -> acc            aenv  (Vector e)
-               -> LiftedAcc  acc aenv' (Vector e)
+               -> acc            aenv  (Array (sh:.Int) e)
+               -> LiftedAcc  acc aenv' (Array (sh:.Int) e)
     scanlL (cvtF2 -> LiftedFun (Just f) _) (cvtE -> LiftedExp (Just z) _) (cvtA -> a)
       | LiftedAcc AvoidedT a' <- a
       = avoidedAcc "scanl"
       $^ Scanl f z a'
-=======
-    scanlL :: forall sh e. (Shape sh, Elt e)
-           => PreFun acc  aenv  (e -> e -> e)
-           -> PreExp acc  aenv  e
-           -> acc            aenv  (Array (sh:.Int) e)
-           -> LiftedAcc  acc aenv' (Array (sh:.Int) e)
-    scanlL _ _ _
-      = error "TODO: vectorise scanlL"
-{--
-    scanlL (cvtF2' -> (_, Just (AvoidedFun b1 f))) (cvtE' -> AvoidedExp b2 z) (cvtA -> a)
-      | avoidLifting
-      , AvoidedAcc a' <- a
-      = AvoidedAcc
-      $^ bind b1
-      $  Alet (sink b1 $ inject $ bind b2 $ Unit z)
-      $^ Scanl (weakenA1 f) (the avar0) (weakenA1 $ sink b1 a')
->>>>>>> 7509ed14
-      | otherwise
+      | AsSlice <- asSlice (Proxy :: Proxy sh)
       = irregularAcc "scanl"
       $  scanlLift f z (asIrregular a)
     scanlL _ _ _
       = error $ nestedError "first or second" "scanl"
---}
-
-<<<<<<< HEAD
-    scanl'L :: forall e. Elt e
+
+    scanl'L :: forall sh e. (Shape sh, Elt e)
                => PreFun acc  aenv  (e -> e -> e)
                -> PreExp acc  aenv  e
-               -> acc            aenv  (Vector e)
-               -> LiftedAcc  acc aenv' (Vector e, Scalar e)
+               -> acc            aenv  (Array (sh:.Int) e)
+               -> LiftedAcc  acc aenv' (Array (sh:.Int) e, Array sh e)
     scanl'L (cvtF2 -> LiftedFun (Just f) _) (cvtE -> LiftedExp (Just z) _) (cvtA -> a)
       | LiftedAcc AvoidedT a' <- a
       = avoidedAcc "scanl'"
       $^ Scanl' f z a'
-=======
-    scanl'L :: forall sh e. (Shape sh, Elt e)
-            => PreFun acc  aenv  (e -> e -> e)
-            -> PreExp acc  aenv  e
-            -> acc            aenv  (Array (sh:.Int) e)
-            -> LiftedAcc  acc aenv' (Array (sh:.Int) e, Array sh e)
-    scanl'L _ _ _
-      = error "TODO: vectorise scanl'"
-{--
-    scanl'L (cvtF2' -> (_, Just (AvoidedFun b1 f))) (cvtE' -> AvoidedExp b2 z) (cvtA -> a)
-      | avoidLifting
-      , AvoidedAcc a' <- a
-      = AvoidedAcc
-      $^ bind b1
-      $  Alet (sink b1 $ inject $ bind b2 $ Unit z)
-      $^ Scanl' (weakenA1 f) (the avar0) (weakenA1 $ sink b1 a')
->>>>>>> 7509ed14
-      | otherwise
-      = trace "IRREGULAR" "scanl'"
-      $  LiftedAcc (freeProdT (NilLtup `SnocLtup` IrregularT `SnocLtup` RegularT))
-      $^ Alet (asIrregular a)
-      $^ Alet (S.map S.unindex1 `fromHOAS` shapesC (segmentsC avar0))
-      $^ Alet (irregularValuesC avar1)
-      $^ Alet (irregularValuesC $ scanlLift (weakenA3 f) (weakenA3 z) avar2)
-      $  fromHOAS3
-            (\seg vec vec' ->
-              let
-                seg'        = S.map (+1) seg
-                tails       = S.zipWith (+) seg . fst $ S.scanl' (+) 0 seg'
-                sums        = S.backpermute (S.shape seg) (\ix -> S.index1 $ tails S.! ix) vec'
-
-                offset      = S.scanl1 (+) seg
-                inc         = S.scanl1 (+)
-                            $ S.permute (+) (S.fill (S.index1 $ S.size vec + 1) 0)
-                                          (\ix -> S.index1 $ offset S.! ix)
-                                          (S.fill (S.shape seg) (1 :: S.Exp Int))
-
-                body        = S.backpermute (S.shape vec)
-                                          (\ix -> S.index1 $ S.unindex1 ix + inc S.! ix)
-                                          vec'
-              in S.Acc . S.Atuple
-               $ SnocAtup (SnocAtup NilAtup (irregular (segmentsFromShapes (S.map S.index1 seg')) body))
-                          sums)
-            avar2
-            avar1
-            avar0
+      -- | otherwise
+      -- = trace "IRREGULAR" "scanl'"
+      -- $  LiftedAcc (freeProdT (NilLtup `SnocLtup` IrregularT `SnocLtup` RegularT))
+      -- $^ Alet (asIrregular a)
+      -- $^ Alet (segmentsC avar0)
+      -- $^ Alet (irregularValuesC avar1)
+      -- $^ Alet (irregularValuesC $ scanlLift (weakenA3 f) (weakenA3 z) avar2)
+      -- $  fromHOAS3
+      --       (\seg vec vec' ->
+      --         let
+      --           shs'        = S.map nonEmpty (shapes seg)
+      --           tails       = S.zipWith (+) seg . fst $ S.scanl' (+) 0 shs'
+      --           sums        = S.backpermute (S.shape offset) (\ix -> S.index1 $ tails S.! ix) vec'
+      --
+      --           offset      = offsets seg
+      --           inc         = S.scanl1 (+)
+      --                       $ S.permute (+) (S.fill (S.index1 $ S.size vec + 1) 0)
+      --                                     (\ix -> S.index1 $ offset S.! ix)
+      --                                     (S.fill (S.shape offset) (1 :: S.Exp Int))
+      --
+      --           body        = S.backpermute (S.shape vec)
+      --                                     (\ix -> S.index1 $ S.unindex1 ix + inc S.! ix)
+      --                                     vec'
+      --         in S.Acc . S.Atuple
+      --          $ SnocAtup (SnocAtup NilAtup (irregular (segmentsFromShapes shs') body))
+      --                     sums)
+      --       avar2
+      --       avar1
+      --       avar0
     scanl'L _ _ _
       = error $ nestedError "first or second" "scanl"
---}
-
-<<<<<<< HEAD
-    scanr1L :: forall e. Elt e
+
+    scanr1L :: forall sh e. (Shape sh, Elt e)
                => PreFun acc  aenv  (e -> e -> e)
-               -> acc            aenv  (Vector e)
-               -> LiftedAcc  acc aenv' (Vector e)
+               -> acc            aenv  (Array (sh:.Int) e)
+               -> LiftedAcc  acc aenv' (Array (sh:.Int) e)
     scanr1L (cvtF2 -> LiftedFun (Just f) _) (cvtA -> a)
       | LiftedAcc AvoidedT a' <- a
       = avoidedAcc "scanr1"
       $^ Scanr1 f a'
-=======
-    scanr1L :: forall sh e. (Shape sh, Elt e)
-            => PreFun acc  aenv  (e -> e -> e)
-            -> acc            aenv  (Array (sh:.Int) e)
-            -> LiftedAcc  acc aenv' (Array (sh:.Int) e)
-    scanr1L _ _
-      = error "TODO: vectorise scanr1"
-{--
-    scanr1L (cvtF2' -> (_, Just (AvoidedFun b1 f))) (cvtA -> a)
-      | avoidLifting
-      , AvoidedAcc a' <- a
-      = AvoidedAcc
-      $^ bind b1
-      $  Scanr1 f (sink b1 a')
->>>>>>> 7509ed14
       | otherwise
       = irregularAcc "scanr1"
       $ scanr1Lift f (asIrregular a)
     scanr1L _ _
       = error $ nestedError "first" "scanr1"
---}
-
-<<<<<<< HEAD
-    scanrL :: forall e. Elt e
+
+    scanrL :: forall sh e. (Shape sh, Elt e)
                => PreFun acc  aenv  (e -> e -> e)
                -> PreExp acc  aenv  e
-               -> acc            aenv  (Vector e)
-               -> LiftedAcc  acc aenv' (Vector e)
+               -> acc            aenv  (Array (sh:.Int) e)
+               -> LiftedAcc  acc aenv' (Array (sh:.Int) e)
     scanrL (cvtF2 -> LiftedFun (Just f) _) (cvtE -> LiftedExp (Just z) _) (cvtA -> a)
       | LiftedAcc AvoidedT a' <- a
       = avoidedAcc "scanr"
       $^ Scanr f z a'
-=======
-    scanrL :: forall sh e. (Shape sh, Elt e)
-           => PreFun acc  aenv  (e -> e -> e)
-           -> PreExp acc  aenv  e
-           -> acc            aenv  (Array (sh:.Int) e)
-           -> LiftedAcc  acc aenv' (Array (sh:.Int) e)
-    scanrL _ _ _
-      = error "TODO: vectorise scanr"
-{--
-    scanrL (cvtF2' -> (_, Just (AvoidedFun b1 f))) (cvtE' -> AvoidedExp b2 z) (cvtA -> a)
-      | avoidLifting
-      , AvoidedAcc a' <- a
-      = AvoidedAcc
-      $^ bind b1
-      $  Alet (sink b1 $ inject $ bind b2 $ Unit z)
-      $^ Scanr (weakenA1 f) (the avar0) (weakenA1 $ sink b1 a')
->>>>>>> 7509ed14
-      | otherwise
+      | AsSlice <- asSlice (Proxy :: Proxy sh)
       = irregularAcc "scanr"
       $ scanrLift f z (asIrregular a)
     scanrL _ _ _
       = error $ nestedError "first or second" "scanr"
---}
-
-<<<<<<< HEAD
-    scanr'L :: forall e. Elt e
+
+    scanr'L :: forall sh e. (Shape sh, Elt e)
                => PreFun acc  aenv  (e -> e -> e)
                -> PreExp acc  aenv  e
-               -> acc            aenv  (Vector e)
-               -> LiftedAcc  acc aenv' (Vector e, Scalar e)
+               -> acc            aenv  (Array (sh:.Int) e)
+               -> LiftedAcc  acc aenv' (Array (sh:.Int) e, Array sh e)
     scanr'L (cvtF2 -> LiftedFun (Just f) _) (cvtE -> LiftedExp (Just z) _) (cvtA -> a)
       | LiftedAcc AvoidedT a' <- a
       = avoidedAcc "scanr"
       $^ Scanr' f z a'
-=======
-    scanr'L :: forall sh e. (Shape sh, Elt e)
-            => PreFun acc  aenv  (e -> e -> e)
-            -> PreExp acc  aenv  e
-            -> acc            aenv  (Array (sh:.Int) e)
-            -> LiftedAcc  acc aenv' (Array (sh:.Int) e, Array sh e)
-    scanr'L _ _ _
-      = error "TODO: vectorise scanr'"
-{--
-    scanr'L (cvtF2' -> (_, Just (AvoidedFun b1 f))) (cvtE' -> AvoidedExp b2 z) (cvtA -> a)
-      | avoidLifting
-      , AvoidedAcc a' <- a
-      = AvoidedAcc
-      $^ bind b1
-      $  Alet (sink b1 $ inject $ bind b2 $ Unit z)
-      $^ Scanr' (weakenA1 f) (the avar0) (weakenA1 $ sink b1 a')
->>>>>>> 7509ed14
-      | otherwise
-      =  trace "IRREGULAR" "scanr'"
-      $  LiftedAcc (freeProdT (NilLtup `SnocLtup` IrregularT `SnocLtup` RegularT))
-      $^ Alet (asIrregular a)
-      $^ Alet (segmentsC avar0)
-      $^ Alet (irregularValuesC avar1)
-      $^ Alet (irregularValuesC $ scanrLift (weakenA3 f) (weakenA3 z) avar2)
-      $  fromHOAS3
-            (\seg vec vec' ->
-              let
-                -- reduction values
-                seg'        = S.map (+1) $ S.map S.unindex1 (shapes seg)
-                heads       = P.fst $ S.scanl' (+) 0 seg'
-                sums        = S.backpermute (S.shape (shapes seg)) (\ix -> S.index1 $ heads S.! ix) vec'
-
-                -- body segments
-                inc         = S.scanl1 (+) $ mkHeadFlags seg
-                body        = S.backpermute (S.shape vec)
-                                            (\ix -> S.index1 $ S.unindex1 ix + inc S.! ix)
-                                            vec'
-              in S.Acc . S.Atuple
-               $ SnocAtup (SnocAtup NilAtup (irregular (segmentsFromShapes (S.map S.index1 seg')) body))
-                          sums)
-            avar2
-            avar1
-            avar0
+      -- | otherwise
+      -- =  trace "IRREGULAR" "scanr'"
+      -- $  LiftedAcc (freeProdT (NilLtup `SnocLtup` IrregularT `SnocLtup` RegularT))
+      -- $^ Alet (asIrregular a)
+      -- $^ Alet (segmentsC avar0)
+      -- $^ Alet (irregularValuesC avar1)
+      -- $^ Alet (irregularValuesC $ scanrLift (weakenA3 f) (weakenA3 z) avar2)
+      -- $  fromHOAS3
+      --       (\seg vec vec' ->
+      --         let
+      --           -- reduction values
+      --           seg'        = S.map (+1) $ S.map S.unindex1 (shapes seg)
+      --           heads       = P.fst $ S.scanl' (+) 0 seg'
+      --           sums        = S.backpermute (S.shape (shapes seg)) (\ix -> S.index1 $ heads S.! ix) vec'
+      --
+      --           -- body segments
+      --           inc         = S.scanl1 (+) $ mkHeadFlags seg
+      --           body        = S.backpermute (S.shape vec)
+      --                                       (\ix -> S.index1 $ S.unindex1 ix + inc S.! ix)
+      --                                       vec'
+      --         in S.Acc . S.Atuple
+      --          $ SnocAtup (SnocAtup NilAtup (irregular (segmentsFromShapes (S.map S.index1 seg')) body))
+      --                     sums)
+      --       avar2
+      --       avar1
+      --       avar0
     scanr'L _ _ _
       = error $ nestedError "first or second" "scanr'"
---}
 
     backpermuteL :: forall sh sh' e. (Shape sh, Shape sh', Elt e)
                  => PreExp acc  aenv  sh'
@@ -1300,7 +1190,6 @@
       = error $ "Disallowed nested parallelism: Stencil operations must reside at the top level of "
              ++ "parallel nesting and the supplied stencil function contain no nested parallelism."
 
-<<<<<<< HEAD
     collectL :: forall index arrs. (SeqIndex index, Arrays arrs)
              => PreExp acc aenv Int
              -> Maybe (PreExp acc aenv Int)
@@ -1319,13 +1208,10 @@
       | otherwise
       = error "Nested sequence computation is not closed in its accumulators"
 
-=======
-{--
->>>>>>> 7509ed14
-    scanl1Lift :: forall aenv e. Elt e
+    scanl1Lift :: forall aenv sh e. (Shape sh, Elt e)
                => PreFun acc aenv (e -> e -> e)
-               -> acc aenv (IrregularArray DIM1 e)
-               -> acc aenv (IrregularArray DIM1 e)
+               -> acc aenv (IrregularArray (sh:.Int) e)
+               -> acc aenv (IrregularArray (sh:.Int) e)
     scanl1Lift f a
       = inject
       $  Alet a
@@ -1334,15 +1220,15 @@
       $  unzipC
       $^ Scanl1 (weakenA1 $ segmented f)
       $  let
-           flags :: forall aenv e. Elt e => acc (aenv, IrregularArray DIM1 e) (Vector Int)
+           flags :: forall aenv sh e. (Shape sh, Elt e) => acc (aenv, IrregularArray (sh:.Int) e) (Vector Int)
            flags = fromHOAS mkHeadFlags (segmentsC avar0)
          in fromHOAS2 S.zip flags (irregularValuesC avar0)
 
-    scanlLift :: forall aenv e. Elt e
+    scanlLift :: forall aenv sh e. (Shape sh, Slice sh, Elt e)
               => PreFun acc aenv (e -> e -> e)
               -> PreExp acc aenv e
-              -> acc aenv (IrregularArray DIM1 e)
-              -> acc aenv (IrregularArray DIM1 e)
+              -> acc aenv (IrregularArray (sh:.Int) e)
+              -> acc aenv (IrregularArray (sh:.Int) e)
     scanlLift f z a
       =  scanl1Lift f
       $^ Alet a
@@ -1352,7 +1238,7 @@
       $  fromHOAS3
           (\seg vec z ->
              let
-              shs'        = S.map (S.ilift1 (+1)) (shapes seg)
+              shs'        = S.map expand (shapes seg)
               offs'       = S.generate (S.shape shs') (\ix -> (offsets seg S.! ix) + S.shapeSize ix)
               seg'        = irregularSegs (totalSize seg + S.size shs') offs' shs'
               vec'        = S.permute const
@@ -1361,15 +1247,17 @@
                                       vec
               flags       = mkHeadFlags seg
               inc         = S.scanl1 (+) flags
+
+              expand ix   = S.lift (S.indexTail ix :. S.indexHead ix + 1)
              in irregular seg' vec')
           avar2
           avar1
           avar0
 
-    scanr1Lift :: forall aenv e. Elt e
+    scanr1Lift :: forall aenv sh e. (Shape sh, Elt e)
                => PreFun acc aenv (e -> e -> e)
-               -> acc aenv (IrregularArray DIM1 e)
-               -> acc aenv (IrregularArray DIM1 e)
+               -> acc aenv (IrregularArray (sh:.Int) e)
+               -> acc aenv (IrregularArray (sh:.Int) e)
     scanr1Lift f a
       = inject
       $  Alet a
@@ -1378,15 +1266,15 @@
       $  unzipC
       $^ Scanr1 (weakenA1 $ segmented f)
       $  let
-           flags :: forall aenv e. Elt e => acc (aenv, IrregularArray DIM1 e) (Vector Int)
+           flags :: forall aenv sh e. (Shape sh, Elt e) => acc (aenv, IrregularArray (sh:.Int) e) (Vector Int)
            flags = fromHOAS mkTailFlags (segmentsC avar0)
          in fromHOAS2 S.zip flags (irregularValuesC avar0)
 
-    scanrLift :: forall aenv e. Elt e
+    scanrLift :: forall aenv sh e. (Shape sh, Slice sh, Elt e)
               => PreFun acc aenv (e -> e -> e)
               -> PreExp acc aenv e
-              -> acc            aenv (IrregularArray DIM1 e)
-              -> acc            aenv (IrregularArray DIM1 e)
+              -> acc            aenv (IrregularArray (sh:.Int) e)
+              -> acc            aenv (IrregularArray (sh:.Int) e)
     scanrLift f z a
       =  scanr1Lift f
       $^ Alet a
@@ -1396,7 +1284,7 @@
       $  fromHOAS3
           (\seg vec z ->
              let
-              shs'        = S.map (S.ilift1 (+1)) (shapes seg)
+              shs'        = S.map expand (shapes seg)
               offs'       = S.generate (S.shape shs') (\ix -> (offsets seg S.! ix) + S.shapeSize ix)
               seg'        = irregularSegs (totalSize seg + S.size shs') offs' shs'
               vec'        = S.permute const
@@ -1405,13 +1293,12 @@
                                       vec
               flags       = mkHeadFlags seg
               inc         = S.scanl1 (+) flags
+              expand ix   = S.lift (S.indexTail ix :. S.indexHead ix + 1)
              in irregular seg' vec')
           avar2
           avar1
           avar0
---}
-
-<<<<<<< HEAD
+
     segmentsFromExp :: forall sh. Shape sh
                     => LiftedExp acc () aenv' aenv' sh
                     -> acc aenv' (Segments sh)
@@ -1426,33 +1313,6 @@
   ExpPush :: Elt e
           => ExpContext acc env aenv aenv' aenv''
           -> ExpContext acc (env,e) aenv aenv' (aenv'', Vector e)
-=======
-    extentVector :: forall sh aenv. Shape sh
-                 => PreExp acc aenv sh
-                 -> acc            aenv (Vector sh)
-    extentVector sh =  inject
-                    $  Alet (inject $ Unit sh)
-                    $^ Reshape (IndexCons (Const ()) (ShapeSize (the avar0)))
-                    $^ Generate (the avar0)
-                    $  fun1 id
-
-    avoidF :: PreFun acc aenv f
-           -> AvoidFun acc () aenv' f
-    avoidF (avoidFun -> Avoided (env, f))
-      | ExtendContext ctx' env' <- liftExtend vectAcc Conservative env ctx size
-      = case rebuildToLift ctx' f of
-          Just f' -> Avoided (env', f')
-          _       -> trace "liftPreOpenAcc" "Function contains no nested parallelism, but depends on lifted variables"
-                   $ Unavoided
-    avoidF _                              = Unavoided
-
-    avoidE :: PreExp acc aenv f
-           -> AvoidExp acc () aenv' f
-    avoidE (avoidExp -> Avoided (env, e)) | ExtendContext ctx' env' <- liftExtend vectAcc Conservative env ctx size
-                                          , Just e' <- rebuildToLift ctx' e
-                                          = Avoided (env', e')
-    avoidE _                              = Unavoided
->>>>>>> 7509ed14
 
 -- |Performs the lifting transform on a given scalar expression.
 --
@@ -1797,15 +1657,15 @@
     negs  = S.fill (S.index1 $ totalSize segs) (S.tup3 (-1::S.Exp Int,S.ignore,-1::S.Exp Int) :: S.Exp (Int, sh, Int)) --Start with all -1s
     heads = S.permute combine negs (S.index1 . (offs S.!)) (S.zip3 (S.enumFromN (S.shape offs) 0) (shapes segs) (S.fill (S.shape offs) 0))
 
-    domain = totalSize segs S.>* 0
+    domain = totalSize segs S.> 0
            S.?| ( S.scanl1 (\a b -> dead b S.? (inc a, b)) heads
                 , S.use (fromList (Z:.0) []))
     combine :: S.Exp (Int,sh,Int) -> S.Exp (Int,sh,Int) -> S.Exp (Int,sh,Int)
     combine (S.untup3 -> (seg,sh,i)) (S.untup3 -> (seg',sh',i')) =
-      S.shapeSize sh S.>* S.shapeSize sh' S.? ( S.lift (seg,sh,i) , S.lift (seg',sh',i') )
+      S.shapeSize sh S.> S.shapeSize sh' S.? ( S.lift (seg,sh,i) , S.lift (seg',sh',i') )
 
     dead :: S.Exp (Int,sh,Int) -> S.Exp Bool
-    dead (S.untup3 -> (_,_,i)) = i S.==* -1
+    dead (S.untup3 -> (_,_,i)) = i S.== -1
 
     inc :: S.Exp (Int,sh,Int) -> S.Exp (Int,sh,Int)
     inc (S.untup3 -> (seg,sh,i)) = S.lift (seg,sh,i+1)
@@ -1882,26 +1742,11 @@
                     -> S.Acc (Segments (sh:.Int), Vector i)
 makeFoldSegSegments segs isegs = S.lift (segmentsFromShapes shs', isegs')
   where
-<<<<<<< HEAD
     shs  = shapes segs
     shs' = S.generate (S.shape shs) f
     f ix = let sh  = S.indexTail (shs S.! ix)
                shi = shapes (segments isegs) S.! ix
            in S.lift (sh :. S.shapeSize shi)
-=======
-    sizes  = S.map S.shapeSize segs
-    ones   = S.fill (S.shape segs) (1 :: S.Exp Int)
-    ones_s = replicateSeg segs ones
-    enum_s = S.afst $ S.scanl'Seg (+) 0 ones_s sizes
-
-enumSeg
-    :: forall sh. Shape sh
-    => S.Acc (Segments sh)
-    -> S.Acc (Vector sh)
-enumSeg segs = S.zipWith S.fromIndex shapes (enumSegLinear segs)
-  where
-    shapes = replicateSeg segs segs
->>>>>>> 7509ed14
 
     isegs' = generateSeg (segments isegs) (\seg _ ix -> indexInSeg isegs seg ix `plus` fromIntegral (offsets (segments isegs) S.!! seg))
 
@@ -2010,7 +1855,7 @@
 --    (segs, heads) = S.unzip $ S.map (\sh -> S.lift (S.indexTail sh, S.indexHead sh)) (segments a)
 
 --    segs' = makeNonEmpty segs
---    heads' = S.zipWith (\sh h -> S.shapeSize sh S.==* 0 S.? (0,h)) segs heads
+--    heads' = S.zipWith (\sh h -> S.shapeSize sh S.== 0 S.? (0,h)) segs heads
 
 --liftedFoldSeg :: (Elt e, Shape sh, Slice sh)
 --              => (S.Exp e -> S.Exp e -> S.Exp e)
@@ -2105,7 +1950,6 @@
                sh  = shapes  (segments arr) S.! ix
            in S.index1 $ off + S.toIndex sh (ixs S.! ix)
 
-<<<<<<< HEAD
 
 liftedRegularLinearIndex :: (Shape sh, Elt e)
                          => S.Acc (RegularArray sh e)
@@ -2125,44 +1969,45 @@
            in S.index1 $ off + ixs S.! ix
 
 -- |Compute head flags vector from segment descriptor for left-scans.
-=======
-{--
--- |Compute head flags vector from segment vector for left-scans.
->>>>>>> 7509ed14
 --
 -- The vector will be full of zeros in the body of a segment, and non-zero
 -- otherwise. The "flag" value, if greater than one, indicates that several
 -- empty segments are represented by this single flag entry. This is additional
 -- data is used by exclusive segmented scan.
 --
-mkHeadFlags :: S.Acc (Segments DIM1) -> S.Acc (Vector Int)
+mkHeadFlags :: forall sh. Shape sh => S.Acc (Segments (sh:.Int)) -> S.Acc (Vector Int)
 mkHeadFlags seg
+  | ShapeRnil <- shapeType (Proxy :: Proxy sh)
   = S.init
   $ S.permute (+) zeros (\ix -> S.index1 (offset S.! ix)) ones
   where
     offset = offsets seg
     len    = totalSize seg
-    zeros  = S.fill (S.index1  $ len + 1) 0
-    ones   = S.fill (S.index1  $ S.size offset) 1
+    zeros  = S.fill (S.index1  $ len + 1) (0 :: S.Exp Int)
+    ones   = S.fill (S.index1  $ S.size offset) (1 :: S.Exp Int)
+mkHeadFlags seg
+  = generateSeg seg (\_ _ ix -> S.shapeSize ix S.== 0 S.? (1, 0))
 
 -- |Compute tail flags vector from segment vector for right-scans. That is, the
 -- flag is placed at the last place in each segment.
 --
-mkTailFlags :: S.Acc (Segments DIM1) -> S.Acc (Vector Int)
+mkTailFlags :: forall sh. Shape sh => S.Acc (Segments (sh:.Int)) -> S.Acc (Vector Int)
 mkTailFlags seg
+  | ShapeRnil <- shapeType (Proxy :: Proxy sh)
   = S.init
   $ S.permute (+) zeros (\ix -> S.index1 (len - 1 - offset S.! ix)) ones
   where
     offset = offsets seg
     len    = totalSize seg
-    zeros  = S.fill (S.index1 $ len + 1) 0
-    ones   = S.fill (S.index1  $ S.size offset) 1
+    zeros  = S.fill (S.index1 $ len + 1) (0 :: S.Exp Int)
+    ones   = S.fill (S.index1  $ S.size offset) (1 :: S.Exp Int)
+mkTailFlags seg
+  = generateSeg seg (\_ sh ix -> S.shapeSize ix S.== S.shapeSize sh - 1 S.? (1, 0))
 
 castAcc :: (Arrays a, Arrays a') => IsIso a a' -> S.Acc a -> S.Acc a'
 castAcc IsoRefl      a = a
 castAcc (IsoTuple t) a = S.Acc . S.Atuple $ castTup t (asAtuple a)
   where
-<<<<<<< HEAD
     castTup :: IsoTuple t t' -> Atuple S.Acc t -> Atuple S.Acc t'
     castTup NilIso NilAtup = NilAtup
     castTup (SnocIso t' is) (SnocAtup t'' a) = castTup t' t'' `SnocAtup` castAcc is a
@@ -2175,28 +2020,6 @@
 replicateC = fromHOAS2 (replicate . S.the)
 
 enumSegC :: (Shape sh, Kit acc) => acc aenv (Segments sh) -> acc aenv (Vector (Int, sh, sh))
-=======
-    (offset, len)       = S.scanr' (+) 0 $ S.map S.unindex1 seg
-    zeros               = S.fill (S.index1 $ S.the len + 1) 0
-    ones                = S.fill (S.index1  $ S.size offset) 1
---}
-
-replicateC
-    :: (Arrays a, Arrays (Vector' a), Kit acc)
-    => acc aenv (Scalar Int)
-    -> acc aenv a
-    -> acc aenv (Vector' a)
-replicateC = fromHOAS (replicate . S.the)
-
-replicateSegC
-    :: (Kit acc, Shape sh, Elt e)
-    => acc aenv (Segments sh)
-    -> acc aenv (Vector e)
-    -> acc aenv (Vector e)
-replicateSegC = fromHOAS replicateSeg
-
-enumSegC :: (Shape sh, Kit acc) => acc aenv (Vector sh) -> acc aenv (Vector sh)
->>>>>>> 7509ed14
 enumSegC = fromHOAS enumSeg
 
 zipC :: (Kit acc, Elt a, Elt b, Shape sh)
@@ -2632,7 +2455,6 @@
 index1 :: PreOpenExp acc env aenv Int -> PreOpenExp acc env aenv DIM1
 index1 = IndexCons IndexNil
 
-<<<<<<< HEAD
 index2 :: PreOpenExp acc env aenv Int
        -> PreOpenExp acc env aenv Int
        -> PreOpenExp acc env aenv DIM2
@@ -2680,23 +2502,6 @@
 newTop :: env :> env'
        -> (env,t) :> (env', t)
 newTop _  ZeroIdx = ZeroIdx
-=======
-{--
-segmented
-    :: (Elt e, Kit acc)
-    => PreOpenFun acc env aenv (e -> e -> e)
-    -> PreOpenFun acc env aenv ((Int, e) -> (Int, e) -> (Int, e))
-segmented f
-    = Lam . Lam . Body
-    $ tup (PrimBOr integralType `PrimApp` tup (fstE var1) (fstE var0))
-          (Cond (PrimNEq scalarType `PrimApp` tup (fstE var0) (Const 0))
-          (sndE var0)
-          (subApplyE2 (weakenE2 f) (sndE var0) (sndE var1)))
---}
-
-newTop :: env :> env' -> (env,t) :> (env', t)
-newTop _  ZeroIdx      = ZeroIdx
->>>>>>> 7509ed14
 newTop wk (SuccIdx ix) = SuccIdx $ wk ix
 
 swapTop :: ((env,s),t) :> ((env,t),s)
@@ -2733,8 +2538,8 @@
          -> f (env,s) aenv t
 weakenE1 = weakenE SuccIdx
 
--- weakenE2 :: SinkExp f => f env aenv t -> f ((env,s1),s0) aenv t
--- weakenE2 = weakenE (SuccIdx . SuccIdx)
+weakenE2 :: SinkExp f => f env aenv t -> f ((env,s1),s0) aenv t
+weakenE2 = weakenE (SuccIdx . SuccIdx)
 
 fun1 :: (Elt a, Elt b)
      => (forall env. PreOpenExp acc env aenv a -> PreOpenExp acc env aenv b)
@@ -2810,7 +2615,6 @@
   $ f
 subApply2 _ _ _ = error "subApply2: inconsistent evaluation"
 
-{--
 subApplyE2
     :: Kit acc
     => PreOpenFun  acc env aenv (a -> b -> c)
@@ -2822,7 +2626,6 @@
   $ Let (weakenE1 b)
   $ f
 subApplyE2 _ _ _ = error "subApplyE2: inconsistent evaluation"
---}
 
 partApply :: Kit acc
          => PreOpenAfun acc aenv (a -> r)
@@ -3015,7 +2818,7 @@
         f ty i x a = let x' = a S.++ flatten ty (S.snd (S.the i)) x in S.lift (x',x')
 
         a :: Elt e => acc aenv' (Vector e)
-        a = inject . Use $ newArray empty undefined
+        a = inject . Use $ fromFunction empty undefined
 
         flatten :: (Shape sh, Elt e) => LiftedType (Array sh e) x -> S.Exp Int -> S.Acc x -> S.Acc (Vector e)
         flatten AvoidedT   sz = S.flatten . replicate sz
@@ -3031,7 +2834,7 @@
     tabulate x
       | LiftedAcc ty x' <- cvtA x
       = Producer (ProduceAccum Nothing (Alam . Alam . Abody $ (fromHOAS3 (f ty) avar1 (weakenA2 x') avar0)) a)
-                 (Consumer (Last avar0 (weakenA1 (inject (Use (newArray empty undefined))))))
+                 (Consumer (Last avar0 (weakenA1 (inject (Use (fromFunction empty undefined))))))
       where
         f :: LiftedType (Array sh e) x
           -> S.Acc (Scalar (Int,Int))
@@ -3040,7 +2843,7 @@
           -> S.Acc (Array (sh:.Int) e, Array (sh:.Int) e)
         f ty ix x a
           = let x'  = reduce ty x
-                x'' = S.fst (S.the ix) S.==* S.constant 0
+                x'' = S.fst (S.the ix) S.== S.constant 0
                     S.?| ( x'
                          , concat a x')
 
@@ -3053,7 +2856,7 @@
                 sz_x = S.indexLast (S.shape x)
                 sz_y = S.indexLast (S.shape y)
               in S.generate (S.indexSnoc (S.intersect sh_x sh_y) (sz_x + sz_y))
-                            (\ix -> S.indexLast ix  S.<* sz_x S.? (x S.! ix, y S.! (S.indexSnoc (S.indexInit ix) (S.indexLast ix - sz_x))))
+                            (\ix -> S.indexLast ix  S.< sz_x S.? (x S.! ix, y S.! (S.indexSnoc (S.indexInit ix) (S.indexLast ix - sz_x))))
 
             reduce :: LiftedType (Array sh e) x -> S.Acc x -> S.Acc (Array (sh:.Int) e)
             reduce AvoidedT x = S.reshape (S.indexSnoc (S.shape x) 1) x
@@ -3068,7 +2871,7 @@
 #endif
 
         a :: acc aenv' (Array (sh:.Int) e)
-        a = inject $ Use (newArray empty undefined)
+        a = inject $ Use (fromFunction empty undefined)
 
     cvtCT :: Atuple (PreOpenNaturalSeq acc aenv) t -> Maybe (Atuple (PreOpenChunkedSeq acc aenv') t)
     cvtCT NilAtup        = Just NilAtup
@@ -3284,16 +3087,16 @@
       where
         f x a = let x' = a S.++ S.flatten x in S.lift (x',x')
         a :: Elt e => acc aenv (Vector e)
-        a = inject . Use $ newArray empty undefined
+        a = inject . Use $ fromFunction empty undefined
 
     tabulate :: forall sh e. (Shape sh, Elt e)
              => acc aenv (Array sh e)
              -> PreOpenNaturalSeq acc aenv (Array (sh:.Int) e)
     tabulate x = Producer (ProduceAccum Nothing (Alam . Alam . Abody $ (fromHOAS3 f avar1 (weakenA2 x) avar0)) a)
-                          (Consumer (Last avar0 (weakenA1 (inject (Use (newArray empty undefined))))))
+                          (Consumer (Last avar0 (weakenA1 (inject (Use (fromFunction empty undefined))))))
       where
         f :: S.Acc (Scalar Int) -> S.Acc (Array sh e) -> S.Acc (Array (sh:.Int) e) -> S.Acc (Array (sh:.Int) e, Array (sh:.Int) e)
-        f ix x a = let x' =    S.the ix S.==* S.constant 0
+        f ix x a = let x' =    S.the ix S.== S.constant 0
                           S.?| (S.reshape (S.indexSnoc (S.shape x) (S.constant 1)) x
                                , concat x a)
 
@@ -3304,10 +3107,10 @@
             sh_y = S.indexInit (S.shape y)
             sz_y = S.indexLast (S.shape y)
           in S.generate (S.indexSnoc (S.intersect sh_x sh_y) (sz_y + 1))
-                        (\ix -> S.indexLast ix  S.<* sz_y S.? (y S.! ix, x S.! S.indexInit ix))
+                        (\ix -> S.indexLast ix  S.< sz_y S.? (y S.! ix, x S.! S.indexInit ix))
 
         a :: acc aenv (Array (sh:.Int) e)
-        a = inject $ Use (newArray empty undefined)
+        a = inject $ Use (fromFunction empty undefined)
 
     streamify :: Arrays t
               => PreOpenAfun acc aenv (Scalar Int -> t)
