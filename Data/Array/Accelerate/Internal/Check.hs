--- conflicted
+++ resolved
@@ -50,7 +50,6 @@
 #endif
 
 
-
 doChecks :: Checks -> Bool
 {-# INLINE doChecks #-}
 doChecks Bounds   = doBoundsChecks
@@ -64,24 +63,14 @@
   $ (if kind == Internal
        then ([""
              ,"*** Internal error in package accelerate ***"
-             ,"*** Please submit a bug report at https://github.com/mchakravarty/accelerate/issues"]++)
+             ,"*** Please submit a bug report at https://github.com/AccelerateHS/accelerate/issues"]++)
        else id)
     [ file ++ ":" ++ show line ++ " (" ++ loc ++ "): " ++ msg ]
 
 error :: String -> Int -> Checks -> String -> String -> a
 {-# INLINE error #-}
 error file line kind loc msg
-<<<<<<< HEAD
-  = P.error . unlines $
-      (if kind == Internal
-         then ([""
-               ,"*** Internal error in package accelerate ***"
-               ,"*** Please submit a bug report at https://github.com/AccelerateHS/accelerate/issues"]++)
-         else id)
-      [ file ++ ":" ++ show line ++ " (" ++ loc ++ "): " ++ msg ]
-=======
   = P.error (message file line kind loc msg)
->>>>>>> 82491eef
 
 check :: String -> Int -> Checks -> String -> String -> Bool -> a -> a
 {-# INLINE check #-}
