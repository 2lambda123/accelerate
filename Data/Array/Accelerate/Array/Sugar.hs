{-# LANGUAGE BangPatterns        #-}
{-# LANGUAGE CPP                 #-}
{-# LANGUAGE DeriveDataTypeable  #-}
{-# LANGUAGE FlexibleContexts    #-}
{-# LANGUAGE FlexibleInstances   #-}
{-# LANGUAGE GADTs               #-}
{-# LANGUAGE ScopedTypeVariables #-}
{-# LANGUAGE StandaloneDeriving  #-}
{-# LANGUAGE TupleSections       #-}
{-# LANGUAGE TypeFamilies        #-}
{-# LANGUAGE TypeOperators       #-}
{-# OPTIONS_HADDOCK hide #-}
-- |
-- Module      : Data.Array.Accelerate.Array.Sugar
-- Copyright   : [2008..2011] Manuel M T Chakravarty, Gabriele Keller, Sean Lee
--               [2009..2013] Manuel M T Chakravarty, Gabriele Keller, Trevor L. McDonell
--               [2013] Robert Clifton-Everest
-- License     : BSD3
--
-- Maintainer  : Manuel M T Chakravarty <chak@cse.unsw.edu.au>
-- Stability   : experimental
-- Portability : non-portable (GHC extensions)
--

module Data.Array.Accelerate.Array.Sugar (

  -- * Array representation
  Array(..), Scalar, Vector, Segments,
  Arrays(..), ArraysR(..), ArrRepr, ArrRepr',

  TupTree(..), EltKind (..),

  -- * Class of supported surface element types and their mapping to representation types
  Elt(..), EltRepr, EltRepr',

  -- * Derived functions
  liftToElt, liftToElt2, sinkFromElt, sinkFromElt2,

  -- * Array shapes
  DIM0, DIM1, DIM2, DIM3, DIM4, DIM5, DIM6, DIM7, DIM8, DIM9,

  -- * Array indexing and slicing
  Z(..), (:.)(..), All(..), Any(..), Shape(..), Slice(..),

  -- * Array shape query, indexing, and conversions
  shape, (!), newArray, allocateArray, fromIArray, toIArray, fromList, toList,

  -- * Miscellaneous
  showShape, Foreign(..)

) where

-- standard library
import Data.Typeable
import Data.Array.IArray                                        ( IArray )
import qualified Data.Array.IArray                              as IArray

import GHC.Exts                                                 ( IsList )
import qualified GHC.Exts                                       as GHC

-- friends
import Data.Array.Accelerate.Type
import Data.Array.Accelerate.Array.Data
import qualified Data.Array.Accelerate.Array.Representation     as Repr


-- Surface types representing array indices and slices
-- ---------------------------------------------------
--
-- Array indices are snoc type lists.  That is, they're backwards --
-- the end-of-list token, `Z`, occurs first.  For example, the type of a
-- rank-2 array index is @Z :. Int :. Int@.
--
-- In Accelerate the rightmost dimension is the /fastest varying/ or innermost.

-- |Rank-0 index
--
data Z = Z
  deriving (Typeable, Show, Eq)

-- |Increase an index rank by one dimension.  The `:.` operator is
--  used to construct both values and types.
--
infixl 3 :.
data tail :. head = tail :. head
  deriving (Typeable, Show, Eq)

-- | Marker for entire dimensions in slice descriptors.
--
-- For example, when used in slices passed to `Data.Array.Accelerate.replicate`,
-- the occurrences of `All` indicate the dimensions into which the array's
-- existing extent will be placed, rather than the new dimensions introduced by
-- replication.
--
data All = All
  deriving (Typeable, Show, Eq)

-- |Marker for arbitrary shapes in slice descriptors.  Such arbitrary
--  shapes may include an unknown number of dimensions.
--
--  `Any` can be used in the leftmost position of a slice instead of
--  `Z`, for example @(Any :. _ :. _)@.  In the following definition
--  `Any` is used to match against whatever shape the type variable
--  `sh` takes:
--
-- > repN :: (Shape sh, Elt e) => Int -> Acc (Array sh e) -> Acc (Array (sh:.Int) e)
-- > repN n a = replicate (constant $ Any :. n) a
--
data Any sh = Any
  deriving (Typeable, Show, Eq)

-- Representation change for array element types
-- ---------------------------------------------

-- | Type representation mapping
--
-- We represent tuples by using '()' and '(,)' as type-level nil and snoc to
-- construct snoc-lists of types.
--
type family EltRepr a :: *
type instance EltRepr () = ()
type instance EltRepr Z = ()
type instance EltRepr (t:.h) = (EltRepr t, EltRepr' h)
type instance EltRepr All = ((), ())
type instance EltRepr (Any Z) = ()
type instance EltRepr (Any (sh:.Int)) = (EltRepr (Any sh), ())
type instance EltRepr Int = ((), Int)
type instance EltRepr Int8 = ((), Int8)
type instance EltRepr Int16 = ((), Int16)
type instance EltRepr Int32 = ((), Int32)
type instance EltRepr Int64 = ((), Int64)
type instance EltRepr Word = ((), Word)
type instance EltRepr Word8 = ((), Word8)
type instance EltRepr Word16 = ((), Word16)
type instance EltRepr Word32 = ((), Word32)
type instance EltRepr Word64 = ((), Word64)
type instance EltRepr CShort = ((), CShort)
type instance EltRepr CUShort = ((), CUShort)
type instance EltRepr CInt = ((), CInt)
type instance EltRepr CUInt = ((), CUInt)
type instance EltRepr CLong = ((), CLong)
type instance EltRepr CULong = ((), CULong)
type instance EltRepr CLLong = ((), CLLong)
type instance EltRepr CULLong = ((), CULLong)
type instance EltRepr Float = ((), Float)
type instance EltRepr Double = ((), Double)
type instance EltRepr CFloat = ((), CFloat)
type instance EltRepr CDouble = ((), CDouble)
type instance EltRepr Bool = ((), Bool)
type instance EltRepr Char = ((), Char)
type instance EltRepr CChar = ((), CChar)
type instance EltRepr CSChar = ((), CSChar)
type instance EltRepr CUChar = ((), CUChar)
type instance EltRepr (a, b) = (EltRepr a, EltRepr' b)
type instance EltRepr (a, b, c) = (EltRepr (a, b), EltRepr' c)
type instance EltRepr (a, b, c, d) = (EltRepr (a, b, c), EltRepr' d)
type instance EltRepr (a, b, c, d, e) = (EltRepr (a, b, c, d), EltRepr' e)
type instance EltRepr (a, b, c, d, e, f) = (EltRepr (a, b, c, d, e), EltRepr' f)
type instance EltRepr (a, b, c, d, e, f, g) = (EltRepr (a, b, c, d, e, f), EltRepr' g)
type instance EltRepr (a, b, c, d, e, f, g, h) = (EltRepr (a, b, c, d, e, f, g), EltRepr' h)
type instance EltRepr (a, b, c, d, e, f, g, h, i)
  = (EltRepr (a, b, c, d, e, f, g, h), EltRepr' i)

-- To avoid overly nested pairs, we use a flattened representation at the
-- leaves.
--
type family EltRepr' a :: *
type instance EltRepr' () = ()
type instance EltRepr' Z = ()
type instance EltRepr' (t:.h) = (EltRepr t, EltRepr' h)
type instance EltRepr' All = ()
type instance EltRepr' (Any Z) = ()
type instance EltRepr' (Any (sh:.Int)) = (EltRepr' (Any sh), ())
type instance EltRepr' Int = Int
type instance EltRepr' Int8 = Int8
type instance EltRepr' Int16 = Int16
type instance EltRepr' Int32 = Int32
type instance EltRepr' Int64 = Int64
type instance EltRepr' Word = Word
type instance EltRepr' Word8 = Word8
type instance EltRepr' Word16 = Word16
type instance EltRepr' Word32 = Word32
type instance EltRepr' Word64 = Word64
type instance EltRepr' CShort = CShort
type instance EltRepr' CUShort = CUShort
type instance EltRepr' CInt = CInt
type instance EltRepr' CUInt = CUInt
type instance EltRepr' CLong = CLong
type instance EltRepr' CULong = CULong
type instance EltRepr' CLLong = CLLong
type instance EltRepr' CULLong = CULLong
type instance EltRepr' Float = Float
type instance EltRepr' Double = Double
type instance EltRepr' CFloat = CFloat
type instance EltRepr' CDouble = CDouble
type instance EltRepr' Bool = Bool
type instance EltRepr' Char = Char
type instance EltRepr' CChar = CChar
type instance EltRepr' CSChar = CSChar
type instance EltRepr' CUChar = CUChar
type instance EltRepr' (a, b) = (EltRepr a, EltRepr' b)
type instance EltRepr' (a, b, c) = (EltRepr (a, b), EltRepr' c)
type instance EltRepr' (a, b, c, d) = (EltRepr (a, b, c), EltRepr' d)
type instance EltRepr' (a, b, c, d, e) = (EltRepr (a, b, c, d), EltRepr' e)
type instance EltRepr' (a, b, c, d, e, f) = (EltRepr (a, b, c, d, e), EltRepr' f)
type instance EltRepr' (a, b, c, d, e, f, g) = (EltRepr (a, b, c, d, e, f), EltRepr' g)
type instance EltRepr' (a, b, c, d, e, f, g, h) = (EltRepr (a, b, c, d, e, f, g), EltRepr' h)
type instance EltRepr' (a, b, c, d, e, f, g, h, i)
  = (EltRepr (a, b, c, d, e, f, g, h), EltRepr' i)


-- Array elements (tuples of scalars)
-- ----------------------------------

-- | Accelerate supports as array elements only simple atomic types, and tuples
-- thereof. These element types are stored efficiently in memory, unpacked as
-- consecutive elements without pointers.
--
-- This class characterises the types of values that can be array elements, and
-- hence, appear in scalar Accelerate expressions.
--
class (Show a, Typeable a,
       Typeable (EltRepr a), Typeable (EltRepr' a),
       ArrayElt (EltRepr a), ArrayElt (EltRepr' a))
      => Elt a where
  eltType  :: {-dummy-} a -> TupleType (EltRepr a)
  fromElt  :: a -> EltRepr a
  toElt    :: EltRepr a -> a

  eltType' :: {-dummy-} a -> TupleType (EltRepr' a)
  fromElt' :: a -> EltRepr' a
  toElt'   :: EltRepr' a -> a

  -- | This function reifies the structure of the surface tuple
  -- representation and captures the information which is LOST by the
  -- EltRepr type function.
  reifyTupTree :: {-dummy-} a -> (EltKind, TupTree)

-- | Reify the structure of the external/surface tuple and index types:
data TupTree = TupLeaf | TupTree [TupTree]
  deriving (Show,Eq,Ord,Read)

-- | Does 'Elt' represent a plain tuple or a (Z :. _ :. _) value.
data EltKind = TupKind | ZKind | AllKind | AnyKind
  deriving (Show,Eq,Ord,Read)

instance Elt () where
  eltType _ = UnitTuple
  fromElt = id
  toElt   = id

  eltType' _ = UnitTuple
  fromElt' = id
  toElt'   = id

--  reifyTupTree _ = (TupKind, TupLeaf)
  reifyTupTree _ = (TupKind, TupTree [])

instance Elt Z where
  eltType _ = UnitTuple
  fromElt Z = ()
  toElt ()  = Z

  eltType' _ = UnitTuple
  fromElt' Z = ()
  toElt' ()  = Z

  reifyTupTree _ = (ZKind, TupLeaf)

instance (Elt t, Elt h) => Elt (t:.h) where
  eltType (_::(t:.h)) = PairTuple (eltType (undefined :: t)) (eltType' (undefined :: h))
  fromElt (t:.h)      = (fromElt t, fromElt' h)
  toElt (t, h)        = toElt t :. toElt' h

  eltType' (_::(t:.h)) = PairTuple (eltType (undefined :: t)) (eltType' (undefined :: h))
  fromElt' (t:.h)      = (fromElt t, fromElt' h)
  toElt' (t, h)        = toElt t :. toElt' h

  reifyTupTree (_::(t:.h)) =
    let (_,t') = reifyTupTree (undefined::t)
        (_,h') = reifyTupTree (undefined::h)
    in (ZKind, TupTree [t',h'])

instance Elt All where
  eltType _      = PairTuple UnitTuple UnitTuple
  fromElt All    = ((), ())
  toElt ((), ()) = All

  eltType' _     = UnitTuple
  fromElt' All   = ()
  toElt' ()      = All

  reifyTupTree _ = (AllKind, TupLeaf)

instance Elt (Any Z) where
  eltType _ = UnitTuple
  fromElt _ = ()
  toElt _   = Any

  eltType' _ = UnitTuple
  fromElt' _ = ()
  toElt' _   = Any

  reifyTupTree _ = (AnyKind, TupLeaf)

instance Shape sh => Elt (Any (sh:.Int)) where
  eltType _ = PairTuple (eltType (undefined::Any sh)) UnitTuple
  fromElt _ = (fromElt (undefined :: Any sh), ())
  toElt _   = Any

  eltType' _ = PairTuple (eltType' (undefined::Any sh)) UnitTuple
  fromElt' _ = (fromElt' (undefined :: Any sh), ())
  toElt' _   = Any

  reifyTupTree (_ :: Any (sh:.Int)) =
    (AnyKind, snd (reifyTupTree (undefined :: (sh :. Int))))

instance Elt Int where
  eltType       = singletonScalarType
  fromElt v     = ((), v)
  toElt ((), v) = v

  eltType' _    = SingleTuple scalarType
  fromElt'      = id
  toElt'        = id
  reifyTupTree _ = (TupKind, TupLeaf)

instance Elt Int8 where
  eltType       = singletonScalarType
  fromElt v     = ((), v)
  toElt ((), v) = v

  eltType' _    = SingleTuple scalarType
  fromElt'      = id
  toElt'        = id
  reifyTupTree _ = (TupKind, TupLeaf)
  
instance Elt Int16 where
  eltType       = singletonScalarType
  fromElt v     = ((), v)
  toElt ((), v) = v

  eltType' _    = SingleTuple scalarType
  fromElt'      = id
  toElt'        = id
  reifyTupTree _ = (TupKind, TupLeaf)
  
instance Elt Int32 where
  eltType       = singletonScalarType
  fromElt v     = ((), v)
  toElt ((), v) = v

  eltType' _    = SingleTuple scalarType
  fromElt'      = id
  toElt'        = id
  reifyTupTree _ = (TupKind, TupLeaf)
  
instance Elt Int64 where
  eltType       = singletonScalarType
  fromElt v     = ((), v)
  toElt ((), v) = v

  eltType' _    = SingleTuple scalarType
  fromElt'      = id
  toElt'        = id
  reifyTupTree _ = (TupKind, TupLeaf)

instance Elt Word where
  eltType       = singletonScalarType
  fromElt v     = ((), v)
  toElt ((), v) = v

  eltType' _    = SingleTuple scalarType
  fromElt'      = id
  toElt'        = id
  reifyTupTree _ = (TupKind, TupLeaf)
  
instance Elt Word8 where
  eltType       = singletonScalarType
  fromElt v     = ((), v)
  toElt ((), v) = v

  eltType' _    = SingleTuple scalarType
  fromElt'      = id
  toElt'        = id
  reifyTupTree _ = (TupKind, TupLeaf)
  
instance Elt Word16 where
  eltType       = singletonScalarType
  fromElt v     = ((), v)
  toElt ((), v) = v

  eltType' _    = SingleTuple scalarType
  fromElt'      = id
  toElt'        = id
  reifyTupTree _ = (TupKind, TupLeaf)
  
instance Elt Word32 where
  eltType       = singletonScalarType
  fromElt v     = ((), v)
  toElt ((), v) = v

  eltType' _    = SingleTuple scalarType
  fromElt'      = id
  toElt'        = id
  reifyTupTree _ = (TupKind, TupLeaf)
  
instance Elt Word64 where
  eltType       = singletonScalarType
  fromElt v     = ((), v)
  toElt ((), v) = v

  eltType' _    = SingleTuple scalarType
  fromElt'      = id
  toElt'        = id
<<<<<<< HEAD
  reifyTupTree _ = (TupKind, TupLeaf)
  
{-
=======


>>>>>>> 959acb52
instance Elt CShort where
  eltType       = singletonScalarType
  fromElt v     = ((), v)
  toElt ((), v) = v

  eltType' _    = SingleTuple scalarType
  fromElt'      = id
  toElt'        = id

instance Elt CUShort where
  eltType       = singletonScalarType
  fromElt v     = ((), v)
  toElt ((), v) = v

  eltType' _    = SingleTuple scalarType
  fromElt'      = id
  toElt'        = id

instance Elt CInt where
  eltType       = singletonScalarType
  fromElt v     = ((), v)
  toElt ((), v) = v

  eltType' _    = SingleTuple scalarType
  fromElt'      = id
  toElt'        = id

instance Elt CUInt where
  eltType       = singletonScalarType
  fromElt v     = ((), v)
  toElt ((), v) = v

  eltType' _    = SingleTuple scalarType
  fromElt'      = id
  toElt'        = id

instance Elt CLong where
  eltType       = singletonScalarType
  fromElt v     = ((), v)
  toElt ((), v) = v

  eltType' _    = SingleTuple scalarType
  fromElt'      = id
  toElt'        = id

instance Elt CULong where
  eltType       = singletonScalarType
  fromElt v     = ((), v)
  toElt ((), v) = v

  eltType' _    = SingleTuple scalarType
  fromElt'      = id
  toElt'        = id

instance Elt CLLong where
  eltType       = singletonScalarType
  fromElt v     = ((), v)
  toElt ((), v) = v

  eltType' _    = SingleTuple scalarType
  fromElt'      = id
  toElt'        = id

instance Elt CULLong where
  eltType       = singletonScalarType
  fromElt v     = ((), v)
  toElt ((), v) = v

  eltType' _    = SingleTuple scalarType
  fromElt'      = id
  toElt'        = id

instance Elt Float where
  eltType       = singletonScalarType
  fromElt v     = ((), v)
  toElt ((), v) = v

  eltType' _    = SingleTuple scalarType
  fromElt'      = id
  toElt'        = id
  reifyTupTree _ = (TupKind, TupLeaf)
  
instance Elt Double where
  eltType       = singletonScalarType
  fromElt v     = ((), v)
  toElt ((), v) = v

  eltType' _    = SingleTuple scalarType
  fromElt'      = id
  toElt'        = id
<<<<<<< HEAD
  reifyTupTree _ = (TupKind, TupLeaf)
  
{-
=======

>>>>>>> 959acb52
instance Elt CFloat where
  eltType       = singletonScalarType
  fromElt v     = ((), v)
  toElt ((), v) = v

  eltType' _    = SingleTuple scalarType
  fromElt'      = id
  toElt'        = id

instance Elt CDouble where
  eltType       = singletonScalarType
  fromElt v     = ((), v)
  toElt ((), v) = v

  eltType' _    = SingleTuple scalarType
  fromElt'      = id
  toElt'        = id


instance Elt Bool where
  eltType       = singletonScalarType
  fromElt v     = ((), v)
  toElt ((), v) = v

  eltType' _    = SingleTuple scalarType
  fromElt'      = id
  toElt'        = id
  reifyTupTree _ = (TupKind, TupLeaf)
  
instance Elt Char where
  eltType       = singletonScalarType
  fromElt v     = ((), v)
  toElt ((), v) = v

  eltType' _    = SingleTuple scalarType
  fromElt'      = id
  toElt'        = id
<<<<<<< HEAD
  reifyTupTree _ = (TupKind, TupLeaf)
  
{-
=======

>>>>>>> 959acb52
instance Elt CChar where
  eltType       = singletonScalarType
  fromElt v     = ((), v)
  toElt ((), v) = v

  eltType' _    = SingleTuple scalarType
  fromElt'      = id
  toElt'        = id

instance Elt CSChar where
  eltType       = singletonScalarType
  fromElt v     = ((), v)
  toElt ((), v) = v

  eltType' _    = SingleTuple scalarType
  fromElt'      = id
  toElt'        = id

instance Elt CUChar where
  eltType       = singletonScalarType
  fromElt v     = ((), v)
  toElt ((), v) = v

  eltType' _    = SingleTuple scalarType
  fromElt'      = id
  toElt'        = id

instance (Elt a, Elt b) => Elt (a, b) where
  eltType (_::(a, b))
    = PairTuple (eltType (undefined :: a)) (eltType' (undefined :: b))
  fromElt (a, b)  = (fromElt a, fromElt' b)
  toElt (a, b)  = (toElt a, toElt' b)

  eltType' (_::(a, b))
    = PairTuple (eltType (undefined :: a)) (eltType' (undefined :: b))
  fromElt' (a, b) = (fromElt a, fromElt' b)
  toElt' (a, b) = (toElt a, toElt' b)

  reifyTupTree (_::(a, b)) =
    let (_,ta) = reifyTupTree (undefined::a)
        (_,tb) = reifyTupTree (undefined::b)
    in (TupKind, TupTree [ta,tb])

instance (Elt a, Elt b, Elt c) => Elt (a, b, c) where
  eltType (_::(a, b, c))
    = PairTuple (eltType (undefined :: (a, b))) (eltType' (undefined :: c))
  fromElt (a, b, c) = (fromElt (a, b), fromElt' c)
  toElt (ab, c) = let (a, b) = toElt ab in (a, b, toElt' c)

  eltType' (_::(a, b, c))
    = PairTuple (eltType (undefined :: (a, b))) (eltType' (undefined :: c))
  fromElt' (a, b, c) = (fromElt (a, b), fromElt' c)
  toElt' (ab, c) = let (a, b) = toElt ab in (a, b, toElt' c)

  reifyTupTree (_::(a, b, c)) =
    let (_,ta) = reifyTupTree (undefined::a)
        (_,tb) = reifyTupTree (undefined::b)
        (_,tc) = reifyTupTree (undefined::c)
    in (TupKind, TupTree [ta,tb,tc])

instance (Elt a, Elt b, Elt c, Elt d) => Elt (a, b, c, d) where
  eltType (_::(a, b, c, d))
    = PairTuple (eltType (undefined :: (a, b, c))) (eltType' (undefined :: d))
  fromElt (a, b, c, d) = (fromElt (a, b, c), fromElt' d)
  toElt (abc, d) = let (a, b, c) = toElt abc in (a, b, c, toElt' d)

  eltType' (_::(a, b, c, d))
    = PairTuple (eltType (undefined :: (a, b, c))) (eltType' (undefined :: d))
  fromElt' (a, b, c, d) = (fromElt (a, b, c), fromElt' d)
  toElt' (abc, d) = let (a, b, c) = toElt abc in (a, b, c, toElt' d)

  reifyTupTree (_::(a,b,c,d)) =
    let (_,ta) = reifyTupTree (undefined::a)
        (_,tb) = reifyTupTree (undefined::b)
        (_,tc) = reifyTupTree (undefined::c)
        (_,td) = reifyTupTree (undefined::d)
    in (TupKind, TupTree [ta,tb,tc,td])

instance (Elt a, Elt b, Elt c, Elt d, Elt e) => Elt (a, b, c, d, e) where
  eltType (_::(a, b, c, d, e))
    = PairTuple (eltType (undefined :: (a, b, c, d)))
                (eltType' (undefined :: e))
  fromElt (a, b, c, d, e) = (fromElt (a, b, c, d), fromElt' e)
  toElt (abcd, e) = let (a, b, c, d) = toElt abcd in (a, b, c, d, toElt' e)

  eltType' (_::(a, b, c, d, e))
    = PairTuple (eltType (undefined :: (a, b, c, d)))
                (eltType' (undefined :: e))
  fromElt' (a, b, c, d, e) = (fromElt (a, b, c, d), fromElt' e)
  toElt' (abcd, e) = let (a, b, c, d) = toElt abcd in (a, b, c, d, toElt' e)

  reifyTupTree (_::(a,b,c,d,e)) =
    let (_,ta) = reifyTupTree (undefined::a)
        (_,tb) = reifyTupTree (undefined::b)
        (_,tc) = reifyTupTree (undefined::c)
        (_,td) = reifyTupTree (undefined::d)
        (_,te) = reifyTupTree (undefined::e) 
    in (TupKind, TupTree [ta,tb,tc,td,te])


instance (Elt a, Elt b, Elt c, Elt d, Elt e, Elt f) => Elt (a, b, c, d, e, f) where
  eltType (_::(a, b, c, d, e, f))
    = PairTuple (eltType (undefined :: (a, b, c, d, e)))
                (eltType' (undefined :: f))
  fromElt (a, b, c, d, e, f) = (fromElt (a, b, c, d, e), fromElt' f)
  toElt (abcde, f) = let (a, b, c, d, e) = toElt abcde in (a, b, c, d, e, toElt' f)

  eltType' (_::(a, b, c, d, e, f))
    = PairTuple (eltType (undefined :: (a, b, c, d, e)))
                (eltType' (undefined :: f))
  fromElt' (a, b, c, d, e, f) = (fromElt (a, b, c, d, e), fromElt' f)
  toElt' (abcde, f) = let (a, b, c, d, e) = toElt abcde in (a, b, c, d, e, toElt' f)

  reifyTupTree (_::(a,b,c,d,e,f)) =
    let (_,ta) = reifyTupTree (undefined::a)
        (_,tb) = reifyTupTree (undefined::b)
        (_,tc) = reifyTupTree (undefined::c)
        (_,td) = reifyTupTree (undefined::d)
        (_,te) = reifyTupTree (undefined::e)
        (_,tf) = reifyTupTree (undefined::f)
    in (TupKind, TupTree [ta,tb,tc,td,te,tf])

instance (Elt a, Elt b, Elt c, Elt d, Elt e, Elt f, Elt g)
  => Elt (a, b, c, d, e, f, g) where
  eltType (_::(a, b, c, d, e, f, g))
    = PairTuple (eltType (undefined :: (a, b, c, d, e, f)))
                (eltType' (undefined :: g))
  fromElt (a, b, c, d, e, f, g) = (fromElt (a, b, c, d, e, f), fromElt' g)
  toElt (abcdef, g) = let (a, b, c, d, e, f) = toElt abcdef in (a, b, c, d, e, f, toElt' g)

  eltType' (_::(a, b, c, d, e, f, g))
    = PairTuple (eltType (undefined :: (a, b, c, d, e, f)))
                (eltType' (undefined :: g))
  fromElt' (a, b, c, d, e, f, g) = (fromElt (a, b, c, d, e, f), fromElt' g)
  toElt' (abcdef, g) = let (a, b, c, d, e, f) = toElt abcdef in (a, b, c, d, e, f, toElt' g)

  reifyTupTree (_::(a,b,c,d,e,f,g)) =
    let (_,ta) = reifyTupTree (undefined::a)
        (_,tb) = reifyTupTree (undefined::b)
        (_,tc) = reifyTupTree (undefined::c)
        (_,td) = reifyTupTree (undefined::d)
        (_,te) = reifyTupTree (undefined::e)
        (_,tf) = reifyTupTree (undefined::f)
        (_,tg) = reifyTupTree (undefined::g)
    in (TupKind, TupTree [ta,tb,tc,td,te,tf,tg])

instance (Elt a, Elt b, Elt c, Elt d, Elt e, Elt f, Elt g, Elt h)
  => Elt (a, b, c, d, e, f, g, h) where
  eltType (_::(a, b, c, d, e, f, g, h))
    = PairTuple (eltType (undefined :: (a, b, c, d, e, f, g)))
                (eltType' (undefined :: h))
  fromElt (a, b, c, d, e, f, g, h) = (fromElt (a, b, c, d, e, f, g), fromElt' h)
  toElt (abcdefg, h) = let (a, b, c, d, e, f, g) = toElt abcdefg
                        in (a, b, c, d, e, f, g, toElt' h)

  eltType' (_::(a, b, c, d, e, f, g, h))
    = PairTuple (eltType (undefined :: (a, b, c, d, e, f, g)))
                (eltType' (undefined :: h))
  fromElt' (a, b, c, d, e, f, g, h) = (fromElt (a, b, c, d, e, f, g), fromElt' h)
  toElt' (abcdefg, h) = let (a, b, c, d, e, f, g) = toElt abcdefg
                         in (a, b, c, d, e, f, g, toElt' h)

  reifyTupTree (_::(a,b,c,d,e,f,g,h)) =
    let (_,ta) = reifyTupTree (undefined::a)
        (_,tb) = reifyTupTree (undefined::b)
        (_,tc) = reifyTupTree (undefined::c)
        (_,td) = reifyTupTree (undefined::d)
        (_,te) = reifyTupTree (undefined::e)
        (_,tf) = reifyTupTree (undefined::f)
        (_,tg) = reifyTupTree (undefined::g)
        (_,th) = reifyTupTree (undefined::h)        
    in (TupKind, TupTree [ta,tb,tc,td,te,tf,tg,th])

instance (Elt a, Elt b, Elt c, Elt d, Elt e, Elt f, Elt g, Elt h, Elt i)
  => Elt (a, b, c, d, e, f, g, h, i) where
  eltType (_::(a, b, c, d, e, f, g, h, i))
    = PairTuple (eltType (undefined :: (a, b, c, d, e, f, g, h)))
                (eltType' (undefined :: i))
  fromElt (a, b, c, d, e, f, g, h, i) = (fromElt (a, b, c, d, e, f, g, h), fromElt' i)
  toElt (abcdefgh, i) = let (a, b, c, d, e, f, g, h) = toElt abcdefgh
                        in (a, b, c, d, e, f, g, h, toElt' i)

  eltType' (_::(a, b, c, d, e, f, g, h, i))
    = PairTuple (eltType (undefined :: (a, b, c, d, e, f, g, h)))
                (eltType' (undefined :: i))
  fromElt' (a, b, c, d, e, f, g, h, i) = (fromElt (a, b, c, d, e, f, g, h), fromElt' i)
  toElt' (abcdefgh, i) = let (a, b, c, d, e, f, g, h) = toElt abcdefgh
                         in (a, b, c, d, e, f, g, h, toElt' i)

  reifyTupTree (_::(a,b,c,d,e,f,g,h,i)) =
    let (_,ta) = reifyTupTree (undefined::a)
        (_,tb) = reifyTupTree (undefined::b)
        (_,tc) = reifyTupTree (undefined::c)
        (_,td) = reifyTupTree (undefined::d)
        (_,te) = reifyTupTree (undefined::e)
        (_,tf) = reifyTupTree (undefined::f)
        (_,tg) = reifyTupTree (undefined::g)
        (_,th) = reifyTupTree (undefined::h)
        (_,ti) = reifyTupTree (undefined::i)        
    in (TupKind, TupTree [ta,tb,tc,td,te,tf,tg,th,ti])


-- |Convenience functions
--

singletonScalarType :: IsScalar a => a -> TupleType ((), a)
singletonScalarType _ = PairTuple UnitTuple (SingleTuple scalarType)

liftToElt :: (Elt a, Elt b)
          => (EltRepr a -> EltRepr b)
          -> (a -> b)
{-# INLINE liftToElt #-}
liftToElt f = toElt . f . fromElt

liftToElt2 :: (Elt a, Elt b, Elt c)
           => (EltRepr a -> EltRepr b -> EltRepr c)
           -> (a -> b -> c)
{-# INLINE liftToElt2 #-}
liftToElt2 f = \x y -> toElt $ f (fromElt x) (fromElt y)

sinkFromElt :: (Elt a, Elt b)
            => (a -> b)
            -> (EltRepr a -> EltRepr b)
{-# INLINE sinkFromElt #-}
sinkFromElt f = fromElt . f . toElt

sinkFromElt2 :: (Elt a, Elt b, Elt c)
             => (a -> b -> c)
             -> (EltRepr a -> EltRepr b -> EltRepr c)
{-# INLINE sinkFromElt2 #-}
sinkFromElt2 f = \x y -> fromElt $ f (toElt x) (toElt y)

{-# RULES

"fromElt/toElt" forall e.
  fromElt (toElt e) = e

"toElt/fromElt" forall e.
  toElt (fromElt e) = e #-}


-- Foreign functions
-- -----------------

-- Class for backends to choose their own representation of foreign functions.
-- By default it has no instances. If a backend wishes to have an FFI it must
-- provide an instance.
--
class Typeable f => Foreign (f :: * -> * -> *) where

  -- Backends should be able to produce a string representation of the foreign
  -- function for pretty printing, typically the name of the function.
  strForeign :: f args results -> String


-- Surface arrays
-- --------------

-- We represent tuples of arrays in the same way as tuples of scalars; using
-- '()' and '(,)' as type-level nil and snoc. This characterises the domain of
-- results of Accelerate array computations.
--
type family ArrRepr a :: *
type instance ArrRepr () = ()
type instance ArrRepr (Array sh e) = ((), Array sh e)
type instance ArrRepr (b, a) = (ArrRepr b, ArrRepr' a)
type instance ArrRepr (c, b, a) = (ArrRepr (c, b), ArrRepr' a)
type instance ArrRepr (d, c, b, a) = (ArrRepr (d, c, b), ArrRepr' a)
type instance ArrRepr (e, d, c, b, a) = (ArrRepr (e, d, c, b), ArrRepr' a)
type instance ArrRepr (f, e, d, c, b, a) = (ArrRepr (f, e, d, c, b), ArrRepr' a)
type instance ArrRepr (g, f, e, d, c, b, a) = (ArrRepr (g, f, e, d, c, b), ArrRepr' a)
type instance ArrRepr (h, g, f, e, d, c, b, a) = (ArrRepr (h, g, f, e, d, c, b), ArrRepr' a)
type instance ArrRepr (i, h, g, f, e, d, c, b, a) = (ArrRepr (i, h, g, f, e, d, c, b), ArrRepr' a)

type family ArrRepr' a :: *
type instance ArrRepr' () = ()
type instance ArrRepr' (Array sh e) = Array sh e
type instance ArrRepr' (b, a) = (ArrRepr b, ArrRepr' a)
type instance ArrRepr' (c, b, a) = (ArrRepr (c, b), ArrRepr' a)
type instance ArrRepr' (d, c, b, a) = (ArrRepr (d, c, b), ArrRepr' a)
type instance ArrRepr' (e, d, c, b, a) = (ArrRepr (e, d, c, b), ArrRepr' a)
type instance ArrRepr' (f, e, d, c, b, a) = (ArrRepr (f, e, d, c, b), ArrRepr' a)
type instance ArrRepr' (g, f, e, d, c, b, a) = (ArrRepr (g, f, e, d, c, b), ArrRepr' a)
type instance ArrRepr' (h, g, f, e, d, c, b, a) = (ArrRepr (h, g, f, e, d, c, b), ArrRepr' a)
type instance ArrRepr' (i, h, g, f, e, d, c, b, a) = (ArrRepr (i, h, g, f, e, d, c, b), ArrRepr' a)

-- Array type reification
--
data ArraysR arrs where
  ArraysRunit  ::                                   ArraysR ()
  ArraysRarray :: (Shape sh, Elt e) =>              ArraysR (Array sh e)
  ArraysRpair  :: ArraysR arrs1 -> ArraysR arrs2 -> ArraysR (arrs1, arrs2)

class (Typeable (ArrRepr a), Typeable (ArrRepr' a), Typeable a) => Arrays a where
  arrays   :: a {- dummy -} -> ArraysR (ArrRepr  a)
  arrays'  :: a {- dummy -} -> ArraysR (ArrRepr' a)
  --
  toArr    :: ArrRepr  a -> a
  toArr'   :: ArrRepr' a -> a
  fromArr  :: a -> ArrRepr  a
  fromArr' :: a -> ArrRepr' a

  -- | At the array level, we play a similar trick to recover the surface tuple structure.
  reifyArrTupTree :: {-dummy-} a -> TupTree
  
instance Arrays () where
  arrays  _ = ArraysRunit
  arrays' _ = ArraysRunit
  --
  toArr     = id
  toArr'    = id
  fromArr   = id
  fromArr'  = id
  reifyArrTupTree _ = TupTree []

instance (Shape sh, Elt e) => Arrays (Array sh e) where
  arrays  _       = ArraysRpair ArraysRunit ArraysRarray
  arrays' _       = ArraysRarray
  --
  toArr ((), arr) = arr
  toArr'          = id
  fromArr arr     = ((), arr)
  fromArr'        = id
  reifyArrTupTree _ = TupLeaf

instance (Arrays b, Arrays a) => Arrays (b, a) where
  arrays  _ = ArraysRpair (arrays (undefined::b)) (arrays' (undefined::a))
  arrays' _ = ArraysRpair (arrays (undefined::b)) (arrays' (undefined::a))
  --
  toArr    (b, a) = (toArr b, toArr' a)
  toArr'   (b, a) = (toArr b, toArr' a)
  fromArr  (b, a) = (fromArr b, fromArr' a)
  fromArr' (b, a) = (fromArr b, fromArr' a)

  reifyArrTupTree (_:: (b, a)) =
    let ta = reifyArrTupTree (undefined::a)
        tb = reifyArrTupTree (undefined::b)
    in (TupTree [tb,ta])

instance (Arrays c, Arrays b, Arrays a) => Arrays (c, b, a) where
  arrays  _ = ArraysRpair (arrays (undefined::(c,b))) (arrays' (undefined::a))
  arrays' _ = ArraysRpair (arrays (undefined::(c,b))) (arrays' (undefined::a))
  --
  toArr    (cb, a) = let (c, b) = toArr cb in (c, b, toArr' a)
  toArr'   (cb, a) = let (c, b) = toArr cb in (c, b, toArr' a)
  fromArr  (c, b, a) = (fromArr (c, b), fromArr' a)
  fromArr' (c, b, a) = (fromArr (c, b), fromArr' a)

  reifyArrTupTree (_:: (c, b, a)) =
    let ta = reifyArrTupTree (undefined::a)
        tb = reifyArrTupTree (undefined::b)
        tc = reifyArrTupTree (undefined::c) 
    in (TupTree [tc,tb,ta])

instance (Arrays d, Arrays c, Arrays b, Arrays a) => Arrays (d, c, b, a) where
  arrays  _ = ArraysRpair (arrays (undefined::(d,c,b))) (arrays' (undefined::a))
  arrays' _ = ArraysRpair (arrays (undefined::(d,c,b))) (arrays' (undefined::a))
  --
  toArr    (dcb, a) = let (d, c, b) = toArr dcb in (d, c, b, toArr' a)
  toArr'   (dcb, a) = let (d, c, b) = toArr dcb in (d, c, b, toArr' a)
  fromArr  (d, c, b, a) = (fromArr (d, c, b), fromArr' a)
  fromArr' (d, c, b, a) = (fromArr (d, c, b), fromArr' a)

  reifyArrTupTree (_:: (d, c, b, a)) =
    let ta = reifyArrTupTree (undefined::a)
        tb = reifyArrTupTree (undefined::b)
        tc = reifyArrTupTree (undefined::c)
        td = reifyArrTupTree (undefined::d)         
    in (TupTree [td,tc,tb,ta])

instance (Arrays e, Arrays d, Arrays c, Arrays b, Arrays a) => Arrays (e, d, c, b, a) where
  arrays  _ = ArraysRpair (arrays (undefined::(e,d,c,b))) (arrays' (undefined::a))
  arrays' _ = ArraysRpair (arrays (undefined::(e,d,c,b))) (arrays' (undefined::a))
  --
  toArr    (edcb, a) = let (e, d, c, b) = toArr edcb in (e, d, c, b, toArr' a)
  toArr'   (edcb, a) = let (e, d, c, b) = toArr edcb in (e, d, c, b, toArr' a)
  fromArr  (e, d, c, b, a) = (fromArr (e, d, c, b), fromArr' a)
  fromArr' (e, d, c, b, a) = (fromArr (e, d, c, b), fromArr' a)

  reifyArrTupTree (_:: (e, d, c, b, a)) =
    let ta = reifyArrTupTree (undefined::a)
        tb = reifyArrTupTree (undefined::b)
        tc = reifyArrTupTree (undefined::c)
        td = reifyArrTupTree (undefined::d)
        te = reifyArrTupTree (undefined::e)        
    in (TupTree [te,td,tc,tb,ta])       

instance (Arrays f, Arrays e, Arrays d, Arrays c, Arrays b, Arrays a)
  => Arrays (f, e, d, c, b, a) where
  arrays  _ = ArraysRpair (arrays (undefined::(f,e,d,c,b))) (arrays' (undefined::a))
  arrays' _ = ArraysRpair (arrays (undefined::(f,e,d,c,b))) (arrays' (undefined::a))
  --
  toArr    (fedcb, a) = let (f, e, d, c, b) = toArr fedcb in (f, e, d, c, b, toArr' a)
  toArr'   (fedcb, a) = let (f, e, d, c, b) = toArr fedcb in (f, e, d, c, b, toArr' a)
  fromArr  (f, e, d, c, b, a) = (fromArr (f, e, d, c, b), fromArr' a)
  fromArr' (f, e, d, c, b, a) = (fromArr (f, e, d, c, b), fromArr' a)

  reifyArrTupTree (_:: (f, e, d, c, b, a)) =
    let ta = reifyArrTupTree (undefined::a)
        tb = reifyArrTupTree (undefined::b)
        tc = reifyArrTupTree (undefined::c)
        td = reifyArrTupTree (undefined::d)
        te = reifyArrTupTree (undefined::e)
        tf = reifyArrTupTree (undefined::f)
    in (TupTree [tf,te,td,tc,tb,ta])


instance (Arrays g, Arrays f, Arrays e, Arrays d, Arrays c, Arrays b, Arrays a)
  => Arrays (g, f, e, d, c, b, a) where
  arrays  _ = ArraysRpair (arrays (undefined::(g,f,e,d,c,b))) (arrays' (undefined::a))
  arrays' _ = ArraysRpair (arrays (undefined::(g,f,e,d,c,b))) (arrays' (undefined::a))
  --
  toArr    (gfedcb, a) = let (g, f, e, d, c, b) = toArr gfedcb in (g, f, e, d, c, b, toArr' a)
  toArr'   (gfedcb, a) = let (g, f, e, d, c, b) = toArr gfedcb in (g, f, e, d, c, b, toArr' a)
  fromArr  (g, f, e, d, c, b, a) = (fromArr (g, f, e, d, c, b), fromArr' a)
  fromArr' (g, f, e, d, c, b, a) = (fromArr (g, f, e, d, c, b), fromArr' a)

  reifyArrTupTree (_:: (g, f, e, d, c, b, a)) =
    let ta = reifyArrTupTree (undefined::a)
        tb = reifyArrTupTree (undefined::b)
        tc = reifyArrTupTree (undefined::c)
        td = reifyArrTupTree (undefined::d)
        te = reifyArrTupTree (undefined::e)
        tf = reifyArrTupTree (undefined::f)
        tg = reifyArrTupTree (undefined::g)
    in (TupTree [tg,tf,te,td,tc,tb,ta])

instance (Arrays h, Arrays g, Arrays f, Arrays e, Arrays d, Arrays c, Arrays b, Arrays a)
  => Arrays (h, g, f, e, d, c, b, a) where
  arrays  _ = ArraysRpair (arrays (undefined::(h,g,f,e,d,c,b))) (arrays' (undefined::a))
  arrays' _ = ArraysRpair (arrays (undefined::(h,g,f,e,d,c,b))) (arrays' (undefined::a))
  --
  toArr    (hgfedcb, a) = let (h, g, f, e, d, c, b) = toArr hgfedcb in (h, g, f, e, d, c, b, toArr' a)
  toArr'   (hgfedcb, a) = let (h, g, f, e, d, c, b) = toArr hgfedcb in (h, g, f, e, d, c, b, toArr' a)
  fromArr  (h, g, f, e, d, c, b, a) = (fromArr (h, g, f, e, d, c, b), fromArr' a)
  fromArr' (h, g, f, e, d, c, b, a) = (fromArr (h, g, f, e, d, c, b), fromArr' a)

  reifyArrTupTree (_:: (h, g, f, e, d, c, b, a)) =
    let ta = reifyArrTupTree (undefined::a)
        tb = reifyArrTupTree (undefined::b)
        tc = reifyArrTupTree (undefined::c)
        td = reifyArrTupTree (undefined::d)
        te = reifyArrTupTree (undefined::e)
        tf = reifyArrTupTree (undefined::f)
        tg = reifyArrTupTree (undefined::g)
        th = reifyArrTupTree (undefined::h)        
    in (TupTree [th,tg,tf,te,td,tc,tb,ta])

instance (Arrays i, Arrays h, Arrays g, Arrays f, Arrays e, Arrays d, Arrays c, Arrays b, Arrays a)
  => Arrays (i, h, g, f, e, d, c, b, a) where
  arrays  _ = ArraysRpair (arrays (undefined::(i,h,g,f,e,d,c,b))) (arrays' (undefined::a))
  arrays' _ = ArraysRpair (arrays (undefined::(i,h,g,f,e,d,c,b))) (arrays' (undefined::a))
  --
  toArr    (ihgfedcb, a) = let (i, h, g, f, e, d, c, b) = toArr ihgfedcb in (i, h, g, f, e, d, c, b, toArr' a)
  toArr'   (ihgfedcb, a) = let (i, h, g, f, e, d, c, b) = toArr ihgfedcb in (i, h, g, f, e, d, c, b, toArr' a)
  fromArr  (i, h, g, f, e, d, c, b, a) = (fromArr (i, h, g, f, e, d, c, b), fromArr' a)
  fromArr' (i, h, g, f, e, d, c, b, a) = (fromArr (i, h, g, f, e, d, c, b), fromArr' a)

<<<<<<< HEAD
  reifyArrTupTree (_:: (i, h, g, f, e, d, c, b, a)) =
    let ta = reifyArrTupTree (undefined::a)
        tb = reifyArrTupTree (undefined::b)
        tc = reifyArrTupTree (undefined::c)
        td = reifyArrTupTree (undefined::d)
        te = reifyArrTupTree (undefined::e)
        tf = reifyArrTupTree (undefined::f)
        tg = reifyArrTupTree (undefined::g)
        th = reifyArrTupTree (undefined::h)
        ti = reifyArrTupTree (undefined::i)        
    in (TupTree [ti,th,tg,tf,te,td,tc,tb,ta])
=======
{-# RULES

"fromArr/toArr" forall a.
  fromArr (toArr a) = a

"toArr/fromArr" forall a.
  toArr (fromArr a) = a #-}

>>>>>>> 959acb52

-- |Multi-dimensional arrays for array processing.
--
-- If device and host memory are separate, arrays will be transferred to the
-- device when necessary (if possible asynchronously and in parallel with other
-- tasks) and cached on the device if sufficient memory is available.
--
data Array sh e where
  Array :: (Shape sh, Elt e)
        => EltRepr sh                 -- extent of dimensions = shape
        -> ArrayData (EltRepr e)      -- array payload
        -> Array sh e

deriving instance Typeable Array

-- |Scalars arrays hold a single element
--
type Scalar e = Array DIM0 e

-- |Vectors are one-dimensional arrays
--
type Vector e = Array DIM1 e

-- |Segment descriptor (vector of segment lengths).
--
-- To represent nested one-dimensional arrays, we use a flat array of data
-- values in conjunction with a /segment descriptor/, which stores the lengths
-- of the subarrays.
--
type Segments i = Vector i

-- Shorthand for common shape types
--
type DIM0 = Z
type DIM1 = DIM0:.Int
type DIM2 = DIM1:.Int
type DIM3 = DIM2:.Int
type DIM4 = DIM3:.Int
type DIM5 = DIM4:.Int
type DIM6 = DIM5:.Int
type DIM7 = DIM6:.Int
type DIM8 = DIM7:.Int
type DIM9 = DIM8:.Int

-- Shape constraints and indexing
-- ------------------------------

-- |Shapes and indices of multi-dimensional arrays
--
class (Elt sh, Elt (Any sh), Repr.Shape (EltRepr sh)) => Shape sh where

  -- |Number of dimensions of a /shape/ or /index/ (>= 0).
  dim    :: sh -> Int

  -- |Total number of elements in an array of the given /shape/.
  size   :: sh -> Int

  -- |Magic value identifying elements ignored in 'permute'.
  ignore :: sh

  -- |Yield the intersection of two shapes
  intersect :: sh -> sh -> sh

  -- |Map a multi-dimensional index into one in a linear, row-major
  -- representation of the array (first argument is the /shape/, second
  -- argument is the index).
  toIndex   :: sh -> sh -> Int

  -- |Inverse of 'toIndex'.
  fromIndex :: sh -> Int -> sh

  -- |Apply a boundary condition to an index.
  bound  :: sh -> sh -> Boundary a -> Either a sh

  -- |Iterate through the entire shape, applying the function; third argument
  -- combines results and fourth is returned in case of an empty iteration
  -- space; the index space is traversed in row-major order.
  iter  :: sh -> (sh -> a) -> (a -> a -> a) -> a -> a

  -- |Convert a minpoint-maxpoint index into a /shape/.
  rangeToShape ::  (sh, sh) -> sh

  -- |Convert a /shape/ into a minpoint-maxpoint index.
  shapeToRange ::  sh -> (sh, sh)

  -- |Convert a shape to a list of dimensions.
  shapeToList :: sh -> [Int]

  -- |Convert a list of dimensions into a shape.
  listToShape :: [Int] -> sh

  -- | The slice index for slice specifier 'Any sh'
  sliceAnyIndex :: sh -> Repr.SliceIndex (EltRepr (Any sh)) (EltRepr sh) () (EltRepr sh)

  dim                   = Repr.dim . fromElt
  size                  = Repr.size . fromElt
  -- (#) must be individually defined, as it holds for all instances *except*
  -- the one with the largest arity

  ignore                = toElt Repr.ignore
  intersect sh1 sh2     = toElt (Repr.intersect (fromElt sh1) (fromElt sh2))
  fromIndex sh ix       = toElt (Repr.fromIndex (fromElt sh) ix)
  toIndex sh ix         = Repr.toIndex (fromElt sh) (fromElt ix)

  bound sh ix bndy      = case Repr.bound (fromElt sh) (fromElt ix) bndy of
                            Left v    -> Left v
                            Right ix' -> Right $ toElt ix'

  iter sh f c r         = Repr.iter (fromElt sh) (f . toElt) c r

  rangeToShape (low, high)
    = toElt (Repr.rangeToShape (fromElt low, fromElt high))
  shapeToRange ix
    = let (low, high) = Repr.shapeToRange (fromElt ix)
      in
      (toElt low, toElt high)

  shapeToList = Repr.shapeToList . fromElt
  listToShape = toElt . Repr.listToShape

instance Shape Z where
  sliceAnyIndex _ = Repr.SliceNil

instance Shape sh => Shape (sh:.Int) where
  sliceAnyIndex _ = Repr.SliceAll (sliceAnyIndex (undefined :: sh))

-- | Slices, aka generalised indices, as /n/-tuples and mappings of slice
-- indices to slices, co-slices, and slice dimensions
--
class (Elt sl, Shape (SliceShape sl), Shape (CoSliceShape sl), Shape (FullShape sl))
       => Slice sl where
  type SliceShape   sl :: *     -- the projected slice
  type CoSliceShape sl :: *     -- the complement of the slice
  type FullShape    sl :: *     -- the combined dimension
  sliceIndex :: sl {- dummy -} -> Repr.SliceIndex (EltRepr sl)
                                    (EltRepr (SliceShape   sl))
                                    (EltRepr (CoSliceShape sl))
                                    (EltRepr (FullShape    sl))

instance Slice Z where
  type SliceShape   Z = Z
  type CoSliceShape Z = Z
  type FullShape    Z = Z
  sliceIndex _ = Repr.SliceNil

instance Slice sl => Slice (sl:.All) where
  type SliceShape   (sl:.All) = SliceShape   sl :. Int
  type CoSliceShape (sl:.All) = CoSliceShape sl
  type FullShape    (sl:.All) = FullShape    sl :. Int
  sliceIndex _ = Repr.SliceAll (sliceIndex (undefined :: sl))

instance Slice sl => Slice (sl:.Int) where
  type SliceShape   (sl:.Int) = SliceShape   sl
  type CoSliceShape (sl:.Int) = CoSliceShape sl :. Int
  type FullShape    (sl:.Int) = FullShape    sl :. Int
  sliceIndex _ = Repr.SliceFixed (sliceIndex (undefined :: sl))

instance Shape sh => Slice (Any sh) where
  type SliceShape   (Any sh) = sh
  type CoSliceShape (Any sh) = Z
  type FullShape    (Any sh) = sh
  sliceIndex _ = sliceAnyIndex (undefined :: sh)


-- Array operations
-- ----------------

-- |Yield an array's shape
--
shape :: Shape sh => Array sh e -> sh
shape (Array sh _) = toElt sh

-- |Array indexing
--
infixl 9 !
(!) :: Array sh e -> sh -> e
{-# INLINE (!) #-}
-- (Array sh adata) ! ix = toElt (adata `indexArrayData` index sh ix)
-- FIXME: using this due to a bug in 6.10.x
(!) (Array sh adata) ix = toElt (adata `unsafeIndexArrayData` toIndex (toElt sh) ix)

-- |Create an array from its representation function
--
newArray :: (Shape sh, Elt e) => sh -> (sh -> e) -> Array sh e
{-# INLINE newArray #-}
newArray sh f = adata `seq` Array (fromElt sh) adata
  where
    (adata, _) = runArrayData $ do
                   arr <- newArrayData (size sh)
                   let write ix = unsafeWriteArrayData arr (toIndex sh ix)
                                                           (fromElt (f ix))
                   iter sh write (>>) (return ())
                   return (arr, undefined)

-- | Creates a new, uninitialized Accelerate array.
--
allocateArray :: (Shape sh, Elt e) => sh -> Array sh e
{-# INLINE allocateArray #-}
allocateArray sh = adata `seq` Array (fromElt sh) adata
  where
    (adata, _) = runArrayData $ (,undefined) `fmap` newArrayData (size sh)


-- | Convert an 'IArray' to an accelerated array.
--
-- While the type signature mentions Accelerate internals that are not exported,
-- in practice satisfying the type equality is straight forward. The index type
-- @ix@ must be the unit type @()@ for singleton arrays, or an @Int@ or tuple of
-- @Int@'s for multidimensional arrays.
--
fromIArray :: (EltRepr ix ~ EltRepr sh, IArray a e, IArray.Ix ix, Shape sh, Elt ix, Elt e)
           => a ix e -> Array sh e
fromIArray iarr = newArray (toElt sh) (\ix -> iarr IArray.! toElt (fromElt ix))
  where
    (lo,hi) = IArray.bounds iarr
    sh      = Repr.rangeToShape (fromElt lo, fromElt hi)

-- | Convert an accelerated array to an 'IArray'.
--
toIArray :: (EltRepr ix ~ EltRepr sh, IArray a e, IArray.Ix ix, Shape sh, Elt ix, Elt e)
         => Array sh e -> a ix e
toIArray arr = IArray.array bnds [(ix, arr ! toElt (fromElt ix)) | ix <- IArray.range bnds]
  where
    (lo,hi) = Repr.shapeToRange (fromElt (shape arr))
    bnds    = (toElt lo, toElt hi)

-- | Convert a list, with elements in row-major order, into an accelerated array.
--
fromList :: (Shape sh, Elt e) => sh -> [e] -> Array sh e
{-# INLINE fromList #-}
fromList sh xs = adata `seq` Array (fromElt sh) adata
  where
    -- Assume the array is in dense row-major order. This is safe because
    -- otherwise backends would not be able to directly memcpy.
    --
    !n          = size sh
    (adata, _)  = runArrayData $ do
                    arr <- newArrayData n
                    let go !i _ | i >= n = return ()
                        go !i (v:vs)     = unsafeWriteArrayData arr i (fromElt v) >> go (i+1) vs
                        go _  []         = error "Data.Array.Accelerate.fromList: not enough input data"
                    --
                    go 0 xs
                    return (arr, undefined)

-- | Convert an accelerated array to a list in row-major order.
--
toList :: forall sh e. Array sh e -> [e]
{-# INLINE toList #-}
toList (Array sh adata) = go 0
  where
    -- Assume underling array is in row-major order. This is safe because
    -- otherwise backends would not be able to directly memcpy.
    --
    !n                  = Repr.size sh
    go !i | i >= n      = []
          | otherwise   = toElt (adata `unsafeIndexArrayData` i) : go (i+1)

-- Convert an array to a string
--
instance Show (Array sh e) where
  show arr@Array{}
    = "Array (" ++ showShape (shape arr) ++ ") " ++ show (toList arr)

instance Elt e => IsList (Vector e) where
  type Item (Vector e) = e
  toList         = toList
  fromListN n xs = fromList (Z:.n) xs
  fromList xs    = GHC.fromListN (length xs) xs

{--
-- Specialised Show instances for dimensions zero, one, and two. Requires
-- overlapping instances.
--
-- TODO:
--   * Formatting of the matrix should be better, such as aligning the columns?
--   * Make matrix formatting optional? It is more difficult to copy/paste the
--     result, for example.
--
instance Show (Scalar e) where
  show arr@Array{}
    = "Scalar Z " ++ show (toList arr)

instance Show (Vector e) where
  show arr@Array{}
    = "Vector (" ++ showShape (shape arr) ++ ") " ++ show (toList arr)

instance Show (Array DIM2 e) where
  show arr@Array{}
    = "Array (" ++ showShape (shape arr) ++ ") \n " ++ showMat (toMatrix (toList arr))
    where
      showRow xs        = intercalate "," (map show xs)
      showMat mat       = "[" ++ intercalate "\n ," (map showRow mat) ++ "]"

      Z :. _ :. cols    = shape arr
      toMatrix []       = []
      toMatrix xs       = let (r,rs) = splitAt cols xs
                          in  r : toMatrix rs
--}

-- | Nicely format a shape as a string
--
showShape :: Shape sh => sh -> String
showShape = foldr (\sh str -> str ++ " :. " ++ show sh) "Z" . shapeToList
<|MERGE_RESOLUTION|>--- conflicted
+++ resolved
@@ -413,14 +413,9 @@
   eltType' _    = SingleTuple scalarType
   fromElt'      = id
   toElt'        = id
-<<<<<<< HEAD
+
   reifyTupTree _ = (TupKind, TupLeaf)
-  
-{-
-=======
-
-
->>>>>>> 959acb52
+
 instance Elt CShort where
   eltType       = singletonScalarType
   fromElt v     = ((), v)
@@ -511,13 +506,9 @@
   eltType' _    = SingleTuple scalarType
   fromElt'      = id
   toElt'        = id
-<<<<<<< HEAD
+
   reifyTupTree _ = (TupKind, TupLeaf)
-  
-{-
-=======
-
->>>>>>> 959acb52
+
 instance Elt CFloat where
   eltType       = singletonScalarType
   fromElt v     = ((), v)
@@ -555,13 +546,9 @@
   eltType' _    = SingleTuple scalarType
   fromElt'      = id
   toElt'        = id
-<<<<<<< HEAD
+
   reifyTupTree _ = (TupKind, TupLeaf)
   
-{-
-=======
-
->>>>>>> 959acb52
 instance Elt CChar where
   eltType       = singletonScalarType
   fromElt v     = ((), v)
@@ -1020,7 +1007,6 @@
   fromArr  (i, h, g, f, e, d, c, b, a) = (fromArr (i, h, g, f, e, d, c, b), fromArr' a)
   fromArr' (i, h, g, f, e, d, c, b, a) = (fromArr (i, h, g, f, e, d, c, b), fromArr' a)
 
-<<<<<<< HEAD
   reifyArrTupTree (_:: (i, h, g, f, e, d, c, b, a)) =
     let ta = reifyArrTupTree (undefined::a)
         tb = reifyArrTupTree (undefined::b)
@@ -1032,7 +1018,7 @@
         th = reifyArrTupTree (undefined::h)
         ti = reifyArrTupTree (undefined::i)        
     in (TupTree [ti,th,tg,tf,te,td,tc,tb,ta])
-=======
+
 {-# RULES
 
 "fromArr/toArr" forall a.
@@ -1041,7 +1027,6 @@
 "toArr/fromArr" forall a.
   toArr (fromArr a) = a #-}
 
->>>>>>> 959acb52
 
 -- |Multi-dimensional arrays for array processing.
 --
