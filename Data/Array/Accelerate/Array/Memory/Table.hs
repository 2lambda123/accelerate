--- conflicted
+++ resolved
@@ -367,78 +367,6 @@
 makeWeakArrayData ad c mf = mw arrayElt ad
   where
     mw :: ArrayEltR e -> ArrayData e -> IO (Weak c)
-<<<<<<< HEAD
-    mw ArrayEltRint     (AD_Int ua)     = mkWeak' ua c f
-    mw ArrayEltRint8    (AD_Int8 ua)    = mkWeak' ua c f
-    mw ArrayEltRint16   (AD_Int16 ua)   = mkWeak' ua c f
-    mw ArrayEltRint32   (AD_Int32 ua)   = mkWeak' ua c f
-    mw ArrayEltRint64   (AD_Int64 ua)   = mkWeak' ua c f
-    mw ArrayEltRword    (AD_Word ua)    = mkWeak' ua c f
-    mw ArrayEltRword8   (AD_Word8 ua)   = mkWeak' ua c f
-    mw ArrayEltRword16  (AD_Word16 ua)  = mkWeak' ua c f
-    mw ArrayEltRword32  (AD_Word32 ua)  = mkWeak' ua c f
-    mw ArrayEltRword64  (AD_Word64 ua)  = mkWeak' ua c f
-    mw ArrayEltRcshort  (AD_CShort ua)  = mkWeak' ua c f
-    mw ArrayEltRcushort (AD_CUShort ua) = mkWeak' ua c f
-    mw ArrayEltRcint    (AD_CInt ua)    = mkWeak' ua c f
-    mw ArrayEltRcuint   (AD_CUInt ua)   = mkWeak' ua c f
-    mw ArrayEltRclong   (AD_CLong ua)   = mkWeak' ua c f
-    mw ArrayEltRculong  (AD_CULong ua)  = mkWeak' ua c f
-    mw ArrayEltRcllong  (AD_CLLong ua)  = mkWeak' ua c f
-    mw ArrayEltRcullong (AD_CULLong ua) = mkWeak' ua c f
-    mw ArrayEltRfloat   (AD_Float ua)   = mkWeak' ua c f
-    mw ArrayEltRdouble  (AD_Double ua)  = mkWeak' ua c f
-    mw ArrayEltRcfloat  (AD_CFloat ua)  = mkWeak' ua c f
-    mw ArrayEltRcdouble (AD_CDouble ua) = mkWeak' ua c f
-    mw ArrayEltRbool    (AD_Bool ua)    = mkWeak' ua c f
-    mw ArrayEltRchar    (AD_Char ua)    = mkWeak' ua c f
-    mw ArrayEltRcchar   (AD_CChar ua)   = mkWeak' ua c f
-    mw ArrayEltRcschar  (AD_CSChar ua)  = mkWeak' ua c f
-    mw ArrayEltRcuchar  (AD_CUChar ua)  = mkWeak' ua c f
-    mw _                _               = error "Base eight is just like base ten really — if you're missing two fingers."
-
-    -- Note: [Weak Array pointers]
-    --
-    -- One of the unfortunate properties of GHC's weak pointers is that if a
-    -- weak pointer is created with a non-primitive object as key, there is
-    -- the possibility that the finalizer attached to the pointer may fire early.
-    -- The reason for this is that the optimiser, at compile time, and the GC, at
-    -- runtime, are free to create copies of the objects they are attached to.
-    -- This is less than ideal if we want to properly track when arrays are no
-    -- longer reachable.
-    --
-    -- The solution to this problem is to use a primitive object as a key for
-    -- any weak pointers we create. However, the obvious choice of primitive,
-    -- the `Addr#` that points to the pinned payload of the array, is not
-    -- suitable. Being a pointer into non-GHC managed memory, the rts won't let
-    -- us use it as a key. Instead we use the `MutVar#` contained within an
-    -- IORef, itself part of the ForeignPtr contained within a StorableArray.
-    -- This means that GHC is free to create as many copies of the container
-    -- and any finalizers will not fire until all copies have been made
-    -- unreachable
-    --
-    mkWeak' :: UniqueArray i a -> c -> Maybe (IO ()) -> IO (Weak c)
-    mkWeak' (storableFromUnique -> StorableArray _ _ _ (ForeignPtr _ (MallocPtr _ (IORef (STRef r#))))) c (Just f)
-      = IO $ \s ->
-          case mkWeak# r# c f s of (# s1, w #) -> (# s1, Weak w #)
-    mkWeak' (storableFromUnique -> StorableArray _ _ _ (ForeignPtr _ (MallocPtr _ (IORef (STRef r#))))) c Nothing
-      = IO $ \s ->
-          case mkWeakNoFinalizer# r# c s of (# s1, w #) -> (# s1, Weak w #)
-    mkWeak' (storableFromUnique -> StorableArray _ _ _ (ForeignPtr _ (PlainForeignPtr (IORef (STRef r#))))) c (Just f)
-          = IO $ \s ->
-              case mkWeak# r# c f s of (# s1, w #) -> (# s1, Weak w #)
-    mkWeak' (storableFromUnique -> StorableArray _ _ _ (ForeignPtr _ (PlainForeignPtr (IORef (STRef r#))))) c Nothing
-          = IO $ \s ->
-              case mkWeakNoFinalizer# r# c s of (# s1, w #) -> (# s1, Weak w #)
-    mkWeak' (storableFromUnique -> StorableArray _ _ _ (ForeignPtr _ (PlainPtr r#))) c (Just f)
-      = IO $ \s ->
-          case mkWeak# r# c f s of (# s1, w #) -> (# s1, Weak w #)
-    mkWeak' (storableFromUnique -> StorableArray _ _ _ (ForeignPtr _ (PlainPtr r#))) c Nothing
-      = IO $ \s ->
-          case mkWeakNoFinalizer# r# c s of (# s1, w #) -> (# s1, Weak w #)
-    mkWeak' _                                                                     _ _
-      = $internalError "makeWeakArrayData" "Internal representation of Storable array has changed"
-=======
     mw ArrayEltRint     (AD_Int ua)     = mkWeak' ua mf
     mw ArrayEltRint8    (AD_Int8 ua)    = mkWeak' ua mf
     mw ArrayEltRint16   (AD_Int16 ua)   = mkWeak' ua mf
@@ -473,7 +401,6 @@
     mkWeak' ua (Just f) = do
       addFinalizer (uniqueArrayData ua) f
       mkWeak (uniqueArrayData ua) c
->>>>>>> ab589223
 
 
 -- Debug
