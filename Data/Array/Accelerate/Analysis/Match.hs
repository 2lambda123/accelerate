--- conflicted
+++ resolved
@@ -42,9 +42,8 @@
 
 -- standard library
 import Prelude                                          hiding ( exp )
-import Control.Applicative                              ( (<*>), liftA2 )
+import Control.Applicative                              ( liftA2 )
 import Control.Monad                                    ( join )
-import Data.Functor                                     ( (<$>) )
 import Data.Maybe
 import Data.Typeable
 import Data.Hashable
@@ -138,10 +137,10 @@
       = gcast Refl
 
     match (Subarray ix1 sh1 a1) (Subarray ix2 sh2 a2)
-      | Just REFL <- matchExp ix1 ix2
-      , Just REFL <- matchExp sh1 sh2
-      , Just REFL <- matchArrays ArraysRarray ArraysRarray a1 a2
-      = gcast REFL
+      | Just Refl <- matchExp ix1 ix2
+      , Just Refl <- matchExp sh1 sh2
+      , Just Refl <- matchArrays ArraysRarray ArraysRarray a1 a2
+      = gcast Refl
 
     match (Unit e1) (Unit e2)
       | Just Refl <- matchExp e1 e2
@@ -273,13 +272,13 @@
       = Just Refl
 
     match (Collect min1 max1 i1 s1 cs1) (Collect min2 max2 i2 s2 cs2)
-      | Just REFL <- matchExp min1 min2
-      , Just REFL <- join $ liftA2 matchExp max1 max2
-      , Just REFL <- join $ liftA2 matchExp i1 i2
-      , Just REFL <- matchSeq matchAcc hashAcc s1 s2
-      , Just REFL <- matchSeq matchAcc hashAcc s1 s2
-      , Just REFL <- join $ matchSeq matchAcc hashAcc <$> cs1 <*> cs2
-      = Just REFL
+      | Just Refl <- matchExp min1 min2
+      , Just Refl <- join $ liftA2 matchExp max1 max2
+      , Just Refl <- join $ liftA2 matchExp i1 i2
+      , Just Refl <- matchSeq matchAcc hashAcc s1 s2
+      , Just Refl <- matchSeq matchAcc hashAcc s1 s2
+      , Just Refl <- join $ matchSeq matchAcc hashAcc <$> cs1 <*> cs2
+      = Just Refl
 
     match _ _
       = Nothing
@@ -339,32 +338,19 @@
 
 -- Match sequences
 --
-<<<<<<< HEAD
-matchSeq :: forall idx acc aenv s t. MatchAcc acc -> HashAcc acc -> PreOpenSeq idx acc aenv s -> PreOpenSeq idx acc aenv t -> Maybe (s :=: t)
-matchSeq m h = match
-  where
-    matchExp :: PreOpenExp acc env' aenv' u -> PreOpenExp acc env' aenv' v -> Maybe (u :=: v)
-    matchExp = matchPreOpenExp m h
-
-    match :: forall aenv u v. PreOpenSeq idx acc aenv u -> PreOpenSeq idx acc aenv v -> Maybe (u :=: v)
-=======
 matchSeq
-    :: forall acc aenv senv s t.
+    :: forall idx acc aenv s t.
        MatchAcc acc
     -> HashAcc acc
-    -> PreOpenSeq acc aenv senv s
-    -> PreOpenSeq acc aenv senv t
+    -> PreOpenSeq idx acc aenv s
+    -> PreOpenSeq idx acc aenv t
     -> Maybe (s :~: t)
 matchSeq m h = match
   where
-    matchFun :: PreOpenFun acc env' aenv' u -> PreOpenFun acc env' aenv' v -> Maybe (u :~: v)
-    matchFun = matchPreOpenFun m h
-
     matchExp :: PreOpenExp acc env' aenv' u -> PreOpenExp acc env' aenv' v -> Maybe (u :~: v)
     matchExp = matchPreOpenExp m h
 
-    match :: PreOpenSeq acc aenv senv' u -> PreOpenSeq acc aenv senv' v -> Maybe (u :~: v)
->>>>>>> 6ad36a24
+    match :: forall aenv u v. PreOpenSeq idx acc aenv u -> PreOpenSeq idx acc aenv v -> Maybe (u :~: v)
     match (Producer p1 s1)   (Producer p2 s2)
       | Just Refl <- matchP p1 p2
       , Just Refl <- match s1 s2
@@ -373,117 +359,67 @@
       | Just Refl <- matchC c1 c2
       = Just Refl
     match (Reify ix1) (Reify ix2)
-<<<<<<< HEAD
-      | Just REFL <- m ix1 ix2
-      = Just REFL
+      | Just Refl <- m ix1 ix2
+      = Just Refl
     match _ _
       = Nothing
 
-    matchP :: forall aenv u v. Producer idx acc aenv u -> Producer idx acc aenv v -> Maybe (u :=: v)
+    matchP :: forall aenv u v. Producer idx acc aenv u -> Producer idx acc aenv v -> Maybe (u :~: v)
     matchP (Pull src1) (Pull src2)
-      | Just REFL <- matchSource src1 src2
-      = Just REFL
+      | Just Refl <- matchSource src1 src2
+      = Just Refl
     matchP (Subarrays sh1 a1) (Subarrays sh2 a2)
-      | Just REFL <- matchExp sh1 sh2
-      , Just REFL <- matchArrays ArraysRarray ArraysRarray a1 a2
-      = Just REFL
+      | Just Refl <- matchExp sh1 sh2
+      , Just Refl <- matchArrays ArraysRarray ArraysRarray a1 a2
+      = Just Refl
     matchP (Produce l1 f1) (Produce l2 f2)
-      | Just REFL <- join $ liftA2 matchExp l1 l2
-      , Just REFL <- matchPreOpenAfun m f1 f2
-      = Just REFL
+      | Just Refl <- join $ liftA2 matchExp l1 l2
+      , Just Refl <- matchPreOpenAfun m f1 f2
+      = Just Refl
     -- matchP (MapBatch f1 c1 c1' a1 x1) (MapBatch f2 c2 c2' a2 x2)
-    --   | Just REFL <- matchPreOpenAfun m f1 f2
-    --   , Just REFL <- matchPreOpenAfun m c1 c2
-    --   , Just REFL <- matchPreOpenAfun m c1' c2'
-    --   , Just REFL <- m a1 a2
-    --   , Just REFL <- m x1 x2
-    --   = Just REFL
+    --   | Just Refl <- matchPreOpenAfun m f1 f2
+    --   , Just Refl <- matchPreOpenAfun m c1 c2
+    --   , Just Refl <- matchPreOpenAfun m c1' c2'
+    --   , Just Refl <- m a1 a2
+    --   , Just Refl <- m x1 x2
+    --   = Just Refl
     matchP (ProduceAccum l1 f1 a1) (ProduceAccum l2 f2 a2)
-      | Just REFL <- join $ liftA2 matchExp l1 l2
-      , Just REFL <- matchPreOpenAfun m f1 f2
-      , Just REFL <- m a1 a2
-      = Just REFL
+      | Just Refl <- join $ liftA2 matchExp l1 l2
+      , Just Refl <- matchPreOpenAfun m f1 f2
+      , Just Refl <- m a1 a2
+      = Just Refl
     matchP _ _
       = Nothing
 
-    matchC :: forall aenv u v. Consumer idx acc aenv u -> Consumer idx acc aenv v -> Maybe (u :=: v)
+    matchC :: forall aenv u v. Consumer idx acc aenv u -> Consumer idx acc aenv v -> Maybe (u :~: v)
     matchC (Last a1 d1) (Last a2 d2)
-      | Just REFL <- m a1 a2
-      , Just REFL <- m d1 d2
-      = Just REFL
+      | Just Refl <- m a1 a2
+      , Just Refl <- m d1 d2
+      = Just Refl
     matchC (FoldBatch f1 a1 x1) (FoldBatch f2 a2 x2)
-      | Just REFL <- matchPreOpenAfun m f1 f2
-      , Just REFL <- m a1 a2
-      , Just REFL <- m x1 x2
-      = Just REFL
+      | Just Refl <- matchPreOpenAfun m f1 f2
+      , Just Refl <- m a1 a2
+      , Just Refl <- m x1 x2
+      = Just Refl
     matchC (Stuple s1) (Stuple s2)
-      | Just REFL <- matchAtuple (matchSeq m h) s1 s2
-      = gcast REFL
-=======
-      | Just Refl <- matchIdx ix1 ix2
-      = Just Refl
-    match _ _
+      | Just Refl <- matchAtuple (matchSeq m h) s1 s2
+      = gcast Refl
+    matchC _ _
       = Nothing
 
-    matchP :: Producer acc aenv senv' u -> Producer acc aenv senv' v -> Maybe (u :~: v)
-    matchP (StreamIn arrs1) (StreamIn arrs2)
+matchSource :: forall s t. Source s -> Source t -> Maybe (s :~: t)
+matchSource (List arrs1) (List arrs2)
       | unsafePerformIO $ do
           sn1 <- makeStableName arrs1
           sn2 <- makeStableName arrs2
           return $! hashStableName sn1 == hashStableName sn2
       = gcast Refl
-    matchP (ToSeq _ (_::proxy1 slix1) a1) (ToSeq _ (_::proxy2 slix2) a2)
-      | Just Refl <- gcast Refl :: Maybe (slix1 :~: slix2) -- Divisions are singleton.
-      , Just Refl <- m a1 a2
-      = gcast Refl
-    matchP (MapSeq f1 x1) (MapSeq f2 x2)
-      | Just Refl <- matchPreOpenAfun m f1 f2
-      , Just Refl <- matchIdx x1 x2
-      = Just Refl
-    matchP (ZipWithSeq f1 x1 y1) (ZipWithSeq f2 x2 y2)
-      | Just Refl <- matchPreOpenAfun m f1 f2
-      , Just Refl <- matchIdx x1 x2
-      , Just Refl <- matchIdx y1 y2
-      = Just Refl
-    matchP (ScanSeq f1 e1 x1) (ScanSeq f2 e2 x2)
-      | Just Refl <- matchFun f1 f2
-      , Just Refl <- matchIdx x1 x2
-      , Just Refl <- matchExp e1 e2
-      = Just Refl
-    matchP _ _
-      = Nothing
-
-    matchC :: Consumer acc aenv senv' u -> Consumer acc aenv senv' v -> Maybe (u :~: v)
-    matchC (FoldSeq f1 e1 x1) (FoldSeq f2 e2 x2)
-      | Just Refl <- matchIdx x1 x2
-      , Just Refl <- matchFun f1 f2
-      , Just Refl <- matchExp e1 e2
-      = Just Refl
-    matchC (FoldSeqFlatten f1 acc1 x1) (FoldSeqFlatten f2 acc2 x2)
-      | Just Refl <- matchIdx x1 x2
-      , Just Refl <- matchPreOpenAfun m f1 f2
-      , Just Refl <- m acc1 acc2
-      = Just Refl
-    matchC (Stuple s1) (Stuple s2)
-      | Just Refl <- matchAtuple matchC s1 s2
-      = gcast Refl
->>>>>>> 6ad36a24
-    matchC _ _
-      = Nothing
-
-matchSource :: forall s t. Source s -> Source t -> Maybe (s :=: t)
-matchSource (List arrs1) (List arrs2)
-      | unsafePerformIO $ do
-          sn1 <- makeStableName arrs1
-          sn2 <- makeStableName arrs2
-          return $! hashStableName sn1 == hashStableName sn2
-      = gcast REFL
 matchSource (RegularList _ arrs1) (RegularList _ arrs2)
       | unsafePerformIO $ do
           sn1 <- makeStableName arrs1
           sn2 <- makeStableName arrs2
           return $! hashStableName sn1 == hashStableName sn2
-      = gcast REFL
+      = gcast Refl
 matchSource _ _ = Nothing
 
 
@@ -589,22 +525,14 @@
       | Just Refl <- match sl1 sl2
       = Just Refl
 
-<<<<<<< HEAD
     match (IndexTrans sl1) (IndexTrans sl2)
-      | Just REFL <- match sl1 sl2
-      = Just REFL
+      | Just Refl <- match sl1 sl2
+      = Just Refl
 
     match (IndexSlice sliceIndex1 _ sh1) (IndexSlice sliceIndex2 _ sh2)
-      | Just REFL <- match sh1 sh2
-      , Just REFL <- matchSliceRestrict sliceIndex1 sliceIndex2
-      = gcast REFL  -- SliceIndex representation/surface type
-=======
-    match (IndexSlice sliceIndex1 ix1 sh1) (IndexSlice sliceIndex2 ix2 sh2)
-      | Just Refl <- match ix1 ix2
-      , Just Refl <- match sh1 sh2
+      | Just Refl <- match sh1 sh2
       , Just Refl <- matchSliceRestrict sliceIndex1 sliceIndex2
       = gcast Refl  -- SliceIndex representation/surface type
->>>>>>> 6ad36a24
 
     match (IndexFull sliceIndex1 ix1 sl1) (IndexFull sliceIndex2 ix2 sl2)
       | Just Refl <- match ix1 ix2
@@ -623,9 +551,9 @@
       = Just Refl
 
     match (ToSlice _ sh1 i1) (ToSlice _ sh2 i2)
-      | Just REFL <- match sh1 sh2
-      , Just REFL <- match i1  i2
-      = gcast REFL
+      | Just Refl <- match sh1 sh2
+      , Just Refl <- match i1  i2
+      = gcast Refl
 
     match (Cond p1 t1 e1) (Cond p2 t2 e2)
       | Just Refl <- match p1 p2
@@ -760,13 +688,8 @@
 --
 matchSliceRestrict
     :: SliceIndex slix s co  sh
-<<<<<<< HEAD
     -> SliceIndex slix' t co' sh
-    -> Maybe (s :=: t)
-=======
-    -> SliceIndex slix t co' sh
     -> Maybe (s :~: t)
->>>>>>> 6ad36a24
 matchSliceRestrict SliceNil SliceNil
   = Just Refl
 
@@ -964,7 +887,7 @@
 matchPrimFun' _ _
   = Nothing
 
-matchOpenSeq :: PreOpenSeq idx OpenAcc aenv s -> PreOpenSeq idx OpenAcc aenv t -> Maybe (s :=: t)
+matchOpenSeq :: PreOpenSeq idx OpenAcc aenv s -> PreOpenSeq idx OpenAcc aenv t -> Maybe (s :~: t)
 matchOpenSeq = matchSeq matchOpenAcc hashOpenAcc
 
 -- Match reified types
