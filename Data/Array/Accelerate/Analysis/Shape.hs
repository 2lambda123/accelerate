<<<<<<< HEAD
{-# LANGUAGE FlexibleContexts    #-}
=======
{-# LANGUAGE CPP                 #-}
>>>>>>> 6ad36a24
{-# LANGUAGE GADTs               #-}
{-# LANGUAGE PatternGuards       #-}
{-# LANGUAGE RankNTypes          #-}
{-# LANGUAGE RecordWildCards     #-}
{-# LANGUAGE ScopedTypeVariables #-}
{-# LANGUAGE TemplateHaskell     #-}
{-# LANGUAGE TypeOperators       #-}
{-# OPTIONS_HADDOCK hide #-}
-- |
-- Module      : Data.Array.Accelerate.Analysis.Shape
-- Copyright   : [2008..2014] Manuel M T Chakravarty, Gabriele Keller
--               [2009..2014] Trevor L. McDonell
-- License     : BSD3
--
-- Maintainer  : Manuel M T Chakravarty <chak@cse.unsw.edu.au>
-- Stability   : experimental
-- Portability : non-portable (GHC extensions)
--

module Data.Array.Accelerate.Analysis.Shape (

  -- * query AST dimensionality
  AccDim, accDim, delayedDim, preAccDim,
  expDim,

) where

-- friends
import Data.Array.Accelerate.AST
import Data.Array.Accelerate.Type
import Data.Array.Accelerate.Trafo.Base
import Data.Array.Accelerate.Array.Sugar


type AccDim acc  = forall aenv sh e. acc aenv (Array sh e) -> Int

-- |Reify the dimensionality of the result type of an array computation
--
accDim :: AccDim OpenAcc
accDim (OpenAcc acc) = preAccDim accDim acc

delayedDim :: AccDim DelayedOpenAcc
delayedDim (Manifest acc)   = preAccDim delayedDim acc
delayedDim (Delayed sh _ _) = expDim sh


-- |Reify dimensionality of a computation parameterised over a recursive closure
--
preAccDim :: forall acc aenv sh e. AccDim acc -> PreOpenAcc acc aenv (Array sh e) -> Int
preAccDim k pacc =
  case pacc of
    Alet  _ acc          -> k acc
    Avar _               -> case arrays (undefined :: Array sh e) of
                              ArraysRarray -> ndim (eltType (undefined::sh))
#if __GLASGOW_HASKELL__ < 800
                              _            -> error "halt, fiend!"
#endif

    Apply _ _            -> case arrays (undefined :: Array sh e) of
                              ArraysRarray -> ndim (eltType (undefined::sh))
#if __GLASGOW_HASKELL__ < 800
                              _            -> error "umm, hello"
#endif

    Aforeign _ _ _      -> case arrays (undefined :: Array sh e) of
                              ArraysRarray -> ndim (eltType (undefined::sh))
#if __GLASGOW_HASKELL__ < 800
                              _            -> error "I don't even like snails!"
#endif

    Atuple _             -> case arrays (undefined :: Array sh e) of
                              ArraysRarray -> ndim (eltType (undefined::sh))
#if __GLASGOW_HASKELL__ < 800
                              _            -> error "can we keep him?"
#endif

    Aprj _ _             -> case arrays (undefined :: Array sh e) of
                              ArraysRarray -> ndim (eltType (undefined::sh))
#if __GLASGOW_HASKELL__ < 800
                              _            -> error "inconceivable!"
#endif

    Collect _ _ _ _ _    -> case arrays (undefined :: Array sh e) of
                              ArraysRarray -> ndim (eltType (undefined::sh))
#if __GLASGOW_HASKELL__ < 800
                              _            -> error "ppbbbbbt~"
#endif

    Acond _ acc _        -> k acc
    Awhile _ _ acc       -> k acc
    Use Array{}          -> ndim (eltType (undefined::sh))
    Subarray _ _ _       -> ndim (eltType (undefined::sh))
    Unit _               -> 0
    Generate _ _         -> ndim (eltType (undefined::sh))
    Transform _ _ _ _    -> ndim (eltType (undefined::sh))
    Reshape _ _          -> ndim (eltType (undefined::sh))
    Replicate _ _ _      -> ndim (eltType (undefined::sh))
    Slice _ _ _          -> ndim (eltType (undefined::sh))
    Map _ acc            -> k acc
    ZipWith _ _ acc      -> k acc
    Fold _ _ acc         -> k acc - 1
    Fold1 _ acc          -> k acc - 1
    FoldSeg _ _ acc _    -> k acc
    Fold1Seg _ acc _     -> k acc
    Scanl _ _ acc        -> k acc
    Scanl1 _ acc         -> k acc
    Scanr _ _ acc        -> k acc
    Scanr1 _ acc         -> k acc
    Permute _ acc _ _    -> k acc
    Backpermute _ _ _    -> ndim (eltType (undefined::sh))
    Stencil _ _ acc      -> k acc
    Stencil2 _ _ acc _ _ -> k acc


-- |Reify dimensionality of a scalar expression yielding a shape
--
expDim :: forall acc env aenv sh. Elt sh => PreOpenExp acc env aenv sh -> Int
expDim _ = ndim (eltType (undefined :: sh))


-- Count the number of components to a tuple type
--
ndim :: TupleType a -> Int
ndim UnitTuple       = 0
ndim (SingleTuple _) = 1
ndim (PairTuple a b) = ndim a + ndim b<|MERGE_RESOLUTION|>--- conflicted
+++ resolved
@@ -1,8 +1,5 @@
-<<<<<<< HEAD
 {-# LANGUAGE FlexibleContexts    #-}
-=======
 {-# LANGUAGE CPP                 #-}
->>>>>>> 6ad36a24
 {-# LANGUAGE GADTs               #-}
 {-# LANGUAGE PatternGuards       #-}
 {-# LANGUAGE RankNTypes          #-}
