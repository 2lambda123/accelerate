{-# LANGUAGE OverlappingInstances #-}   -- TLM: required by client code
{-# LANGUAGE TypeOperators        #-}
{-# OPTIONS -fno-warn-missing-methods #-}
{-# OPTIONS -fno-warn-orphans         #-}
-- |
-- Module      : Data.Array.Accelerate.Language
-- Copyright   : [2008..2011] Manuel M T Chakravarty, Gabriele Keller, Sean Lee
--               [2009..2012] Manuel M T Chakravarty, Gabriele Keller, Trevor L. McDonell
-- License     : BSD3
--
-- Maintainer  : Manuel M T Chakravarty <chak@cse.unsw.edu.au>
-- Stability   : experimental
-- Portability : non-portable (GHC extensions)
--
-- We use the dictionary view of overloaded operations (such as arithmetic and
-- bit manipulation) to reify such expressions.  With non-overloaded
-- operations (such as, the logical connectives) and partially overloaded
-- operations (such as comparisons), we use the standard operator names with a
-- \'*\' attached.  We keep the standard alphanumeric names as they can be
-- easily qualified.
--

module Data.Array.Accelerate.Language (

  -- * Array and scalar expressions
  Acc, Exp,                                 -- re-exporting from 'Smart'

  -- * Scalar introduction
  constant,                                 -- re-exporting from 'Smart'

  -- * Array construction
  use, unit, replicate, generate,

  -- * Shape manipulation
  reshape,

  -- * Extraction of subarrays
  slice,

  -- * Map-like functions
  map, zipWith,

  -- * Reductions
  fold, fold1, foldSeg, fold1Seg,

  -- * Scan functions
  scanl, scanl', scanl1, scanr, scanr', scanr1,

  -- * Permutations
  permute, backpermute,

  -- * Stencil operations
  stencil, stencil2,

  -- ** Stencil specification
  Boundary(..), Stencil,

  -- ** Common stencil types
  Stencil3, Stencil5, Stencil7, Stencil9,
  Stencil3x3, Stencil5x3, Stencil3x5, Stencil5x5,
  Stencil3x3x3, Stencil5x3x3, Stencil3x5x3, Stencil3x3x5, Stencil5x5x3, Stencil5x3x5,
  Stencil3x5x5, Stencil5x5x5,

  -- * Foreign functions
  foreignAcc, foreignAcc2, foreignAcc3,
  foreignExp, foreignExp2, foreignExp3,

  -- * Pipelining
  (>->),

<<<<<<< HEAD
  -- ** Array-level flow-control
  cond, (?|), awhile,

  -- ** Lifting and Unlifting
  Lift(..), Unlift(..), lift1, lift2, ilift1, ilift2,
=======
  -- * Array-level flow-control
  acond,
>>>>>>> 97df0b3f

  -- * Index construction and destruction
  indexHead, indexTail, toIndex, fromIndex,
  intersect,

<<<<<<< HEAD
  -- ** Flow-control
  (?), while,
=======
  -- * Flow-control
  cond,
>>>>>>> 97df0b3f

  -- * Array operations with a scalar result
  (!), (!!), shape, size, shapeSize,

  -- * Methods of H98 classes that we need to redefine as their signatures change
  (==*), (/=*), (<*), (<=*), (>*), (>=*),
  bit, setBit, clearBit, complementBit, testBit,
  shift,  shiftL,  shiftR,
  rotate, rotateL, rotateR,
  truncate, round, floor, ceiling,
  even, odd,

  -- * Standard functions that we need to redefine as their signatures change
  (&&*), (||*), not,

  -- * Conversions
  boolToInt, fromIntegral,

  -- * Constants
  ignore

  -- Instances of Bounded, Enum, Eq, Ord, Bits, Num, Real, Floating,
  -- Fractional, RealFrac, RealFloat

) where

-- standard libraries
import Prelude ( Bounded, Enum, Num, Real, Integral, Floating, Fractional,
  RealFloat, RealFrac, Eq, Ord, Bool, Char, Float, Double, (.), ($), id, error )
import Data.Bits ( Bits((.&.), (.|.), xor, complement) )
import qualified Prelude                                as P

-- friends
import Data.Array.Accelerate.Type
import Data.Array.Accelerate.Smart
import Data.Array.Accelerate.Array.Sugar                hiding ((!), ignore, shape, size, toIndex, fromIndex, intersect)
import qualified Data.Array.Accelerate.Array.Sugar      as Sugar


-- Array introduction
-- ------------------

-- | Array inlet: makes an array available for processing using the Accelerate
-- language.
--
-- Depending upon the backend used to execute array computations, this may
-- trigger (asynchronous) data transfer.
--
use :: Arrays arrays => arrays -> Acc arrays
use = Acc . Use

-- | Scalar inlet: injects a scalar (or a tuple of scalars) into a singleton
-- array for use in the Accelerate language.
--
unit :: Elt e => Exp e -> Acc (Scalar e)
unit = Acc . Unit

-- | Replicate an array across one or more dimensions as specified by the
-- /generalised/ array index provided as the first argument.
--
-- For example, assuming 'arr' is a vector (one-dimensional array),
--
-- > replicate (Z :.2 :.All :.3) arr
--
-- yields a three dimensional array, where 'arr' is replicated twice across the
-- first and three times across the third dimension.
--
replicate :: (Slice slix, Elt e)
          => Exp slix
          -> Acc (Array (SliceShape slix) e)
          -> Acc (Array (FullShape  slix) e)
replicate = Acc $$ Replicate

-- | Construct a new array by applying a function to each index.
--
-- For example, the following will generate a one-dimensional array
-- (`Vector`) of three floating point numbers:
--
-- > generate (index1 3) (\_ -> 1.2)
--
-- Or, equivalently:
--
-- > generate (constant (Z :. (3::Int))) (\_ -> 1.2)
--
-- Finally, the following will create an array equivalent to '[1..10]':
--
-- > generate (index1 10) $ \ ix ->
-- >          let (Z :. i) = unlift ix
-- >          in fromIntegral i
--
generate :: (Shape ix, Elt a)
         => Exp ix
         -> (Exp ix -> Exp a)
         -> Acc (Array ix a)
generate = Acc $$ Generate

-- Shape manipulation
-- ------------------

-- | Change the shape of an array without altering its contents. The 'size' of
-- the source and result arrays must be identical.
--
-- > precondition: size ix == size ix'
--
reshape :: (Shape ix, Shape ix', Elt e)
        => Exp ix
        -> Acc (Array ix' e)
        -> Acc (Array ix e)
reshape = Acc $$ Reshape

-- Extraction of sub-arrays
-- ------------------------

-- | Index an array with a /generalised/ array index, supplied as the
-- second argument. The result is a new array (possibly a singleton)
-- containing the selected dimensions (`All`s) in their entirety.
--
-- This can be used to /cut out/ entire dimensions.  The opposite of
-- `replicate`.  For example, if 'mat' is a two dimensional array, the
-- following will select a specific row and yield a one dimensional
-- result:
--
-- > slice mat (constant (Z :. (2::Int) :. All))
--
-- A fully specified index (with no `All`s) would return a single
-- element (zero dimensional array).
slice :: (Slice slix, Elt e)
      => Acc (Array (FullShape slix) e)
      -> Exp slix
      -> Acc (Array (SliceShape slix) e)
slice = Acc $$ Slice

-- Map-like functions
-- ------------------

-- | Apply the given function element-wise to the given array.
--
map :: (Shape ix, Elt a, Elt b)
    => (Exp a -> Exp b)
    -> Acc (Array ix a)
    -> Acc (Array ix b)
map = Acc $$ Map

-- | Apply the given binary function element-wise to the two arrays.  The extent of the resulting
-- array is the intersection of the extents of the two source arrays.
--
zipWith :: (Shape ix, Elt a, Elt b, Elt c)
        => (Exp a -> Exp b -> Exp c)
        -> Acc (Array ix a)
        -> Acc (Array ix b)
        -> Acc (Array ix c)
zipWith = Acc $$$ ZipWith

-- Reductions
-- ----------

-- | Reduction of the innermost dimension of an array of arbitrary rank.  The
-- first argument needs to be an /associative/ function to enable an efficient
-- parallel implementation.
--
fold :: (Shape ix, Elt a)
     => (Exp a -> Exp a -> Exp a)
     -> Exp a
     -> Acc (Array (ix:.Int) a)
     -> Acc (Array ix a)
fold = Acc $$$ Fold

-- | Variant of 'fold' that requires the reduced array to be non-empty and
-- doesn't need an default value.  The first argument needs to be an
-- /associative/ function to enable an efficient parallel implementation.
--
fold1 :: (Shape ix, Elt a)
      => (Exp a -> Exp a -> Exp a)
      -> Acc (Array (ix:.Int) a)
      -> Acc (Array ix a)
fold1 = Acc $$ Fold1

-- | Segmented reduction along the innermost dimension.  Performs one individual
-- reduction per segment of the source array.  These reductions proceed in
-- parallel.
--
-- The source array must have at least rank 1.  The 'Segments' array determines
-- the lengths of the logical sub-arrays, each of which is folded separately.
--
foldSeg :: (Shape ix, Elt a, Elt i, IsIntegral i)
        => (Exp a -> Exp a -> Exp a)
        -> Exp a
        -> Acc (Array (ix:.Int) a)
        -> Acc (Segments i)
        -> Acc (Array (ix:.Int) a)
foldSeg = Acc $$$$ FoldSeg

-- | Variant of 'foldSeg' that requires /all/ segments of the reduced array to
-- be non-empty and doesn't need a default value.
--
-- The source array must have at least rank 1. The 'Segments' array determines
-- the lengths of the logical sub-arrays, each of which is folded separately.
--
fold1Seg :: (Shape ix, Elt a, Elt i, IsIntegral i)
         => (Exp a -> Exp a -> Exp a)
         -> Acc (Array (ix:.Int) a)
         -> Acc (Segments i)
         -> Acc (Array (ix:.Int) a)
fold1Seg = Acc $$$ Fold1Seg

-- Scan functions
-- --------------

-- | Data.List style left-to-right scan, but with the additional restriction
-- that the first argument needs to be an /associative/ function to enable an
-- efficient parallel implementation. The initial value (second argument) may be
-- arbitrary.
--
scanl :: Elt a
      => (Exp a -> Exp a -> Exp a)
      -> Exp a
      -> Acc (Vector a)
      -> Acc (Vector a)
scanl = Acc $$$ Scanl

-- | Variant of 'scanl', where the final result of the reduction is returned
-- separately. Denotationally, we have
--
-- > scanl' f e arr = (init res, unit (res!len))
-- >   where
-- >     len = shape arr
-- >     res = scanl f e arr
--
scanl' :: Elt a
       => (Exp a -> Exp a -> Exp a)
       -> Exp a
       -> Acc (Vector a)
       -> (Acc (Vector a), Acc (Scalar a))
scanl' = unatup2 . Acc $$$ Scanl'

-- | Data.List style left-to-right scan without an initial value (aka inclusive
-- scan).  Again, the first argument needs to be an /associative/ function.
-- Denotationally, we have
--
-- > scanl1 f e arr = tail (scanl f e arr)
--
scanl1 :: Elt a
       => (Exp a -> Exp a -> Exp a)
       -> Acc (Vector a)
       -> Acc (Vector a)
scanl1 = Acc $$ Scanl1

-- | Right-to-left variant of 'scanl'.
--
scanr :: Elt a
      => (Exp a -> Exp a -> Exp a)
      -> Exp a
      -> Acc (Vector a)
      -> Acc (Vector a)
scanr = Acc $$$ Scanr

-- | Right-to-left variant of 'scanl''.
--
scanr' :: Elt a
       => (Exp a -> Exp a -> Exp a)
       -> Exp a
       -> Acc (Vector a)
       -> (Acc (Vector a), Acc (Scalar a))
scanr' = unatup2 . Acc $$$ Scanr'

-- | Right-to-left variant of 'scanl1'.
--
scanr1 :: Elt a
       => (Exp a -> Exp a -> Exp a)
       -> Acc (Vector a)
       -> Acc (Vector a)
scanr1 = Acc $$ Scanr1

-- Permutations
-- ------------

-- | Forward permutation specified by an index mapping. The result array is
-- initialised with the given defaults and any further values that are permuted
-- into the result array are added to the current value using the given
-- combination function.
--
-- The combination function must be /associative/ and /commutative/. Elements
-- that are mapped to the magic value 'ignore' by the permutation function are
-- dropped.
--
permute :: (Shape ix, Shape ix', Elt a)
        => (Exp a -> Exp a -> Exp a)    -- ^combination function
        -> Acc (Array ix' a)            -- ^array of default values
        -> (Exp ix -> Exp ix')          -- ^permutation
        -> Acc (Array ix  a)            -- ^array to be permuted
        -> Acc (Array ix' a)
permute = Acc $$$$ Permute

-- | Backward permutation specified by an index mapping from the destination
-- array specifying which element of the source array to read.
--
backpermute :: (Shape ix, Shape ix', Elt a)
            => Exp ix'                  -- ^shape of the result array
            -> (Exp ix' -> Exp ix)      -- ^permutation
            -> Acc (Array ix  a)        -- ^source array
            -> Acc (Array ix' a)
backpermute = Acc $$$ Backpermute

-- Stencil operations
-- ------------------

-- Common stencil types
--

-- DIM1 stencil type
type Stencil3 a = (Exp a, Exp a, Exp a)
type Stencil5 a = (Exp a, Exp a, Exp a, Exp a, Exp a)
type Stencil7 a = (Exp a, Exp a, Exp a, Exp a, Exp a, Exp a, Exp a)
type Stencil9 a = (Exp a, Exp a, Exp a, Exp a, Exp a, Exp a, Exp a, Exp a, Exp a)

-- DIM2 stencil type
type Stencil3x3 a = (Stencil3 a, Stencil3 a, Stencil3 a)
type Stencil5x3 a = (Stencil5 a, Stencil5 a, Stencil5 a)
type Stencil3x5 a = (Stencil3 a, Stencil3 a, Stencil3 a, Stencil3 a, Stencil3 a)
type Stencil5x5 a = (Stencil5 a, Stencil5 a, Stencil5 a, Stencil5 a, Stencil5 a)

-- DIM3 stencil type
type Stencil3x3x3 a = (Stencil3x3 a, Stencil3x3 a, Stencil3x3 a)
type Stencil5x3x3 a = (Stencil5x3 a, Stencil5x3 a, Stencil5x3 a)
type Stencil3x5x3 a = (Stencil3x5 a, Stencil3x5 a, Stencil3x5 a)
type Stencil3x3x5 a = (Stencil3x3 a, Stencil3x3 a, Stencil3x3 a, Stencil3x3 a, Stencil3x3 a)
type Stencil5x5x3 a = (Stencil5x5 a, Stencil5x5 a, Stencil5x5 a)
type Stencil5x3x5 a = (Stencil5x3 a, Stencil5x3 a, Stencil5x3 a, Stencil5x3 a, Stencil5x3 a)
type Stencil3x5x5 a = (Stencil3x5 a, Stencil3x5 a, Stencil3x5 a, Stencil3x5 a, Stencil3x5 a)
type Stencil5x5x5 a = (Stencil5x5 a, Stencil5x5 a, Stencil5x5 a, Stencil5x5 a, Stencil5x5 a)


-- |Map a stencil over an array.  In contrast to 'map', the domain of a stencil function is an
--  entire /neighbourhood/ of each array element.  Neighbourhoods are sub-arrays centred around a
--  focal point.  They are not necessarily rectangular, but they are symmetric in each dimension
--  and have an extent of at least three in each dimensions — due to the symmetry requirement, the
--  extent is necessarily odd.  The focal point is the array position that is determined by the
--  stencil.
--
--  For those array positions where the neighbourhood extends past the boundaries of the source
--  array, a boundary condition determines the contents of the out-of-bounds neighbourhood
--  positions.
--
stencil :: (Shape ix, Elt a, Elt b, Stencil ix a stencil)
        => (stencil -> Exp b)                 -- ^stencil function
        -> Boundary a                         -- ^boundary condition
        -> Acc (Array ix a)                   -- ^source array
        -> Acc (Array ix b)                   -- ^destination array
stencil = Acc $$$ Stencil

-- | Map a binary stencil of an array.  The extent of the resulting array is the
-- intersection of the extents of the two source arrays.
--
stencil2 :: (Shape ix, Elt a, Elt b, Elt c,
             Stencil ix a stencil1,
             Stencil ix b stencil2)
        => (stencil1 -> stencil2 -> Exp c)    -- ^binary stencil function
        -> Boundary a                         -- ^boundary condition #1
        -> Acc (Array ix a)                   -- ^source array #1
        -> Boundary b                         -- ^boundary condition #2
        -> Acc (Array ix b)                   -- ^source array #2
        -> Acc (Array ix c)                   -- ^destination array
stencil2 = Acc $$$$$ Stencil2

-- Foreign function calling
-- ------------------------

-- | Call a foreign function. The form the function takes is dependent on the backend being used.
-- The arguments are passed as either a single array or as a tuple of arrays. In addition a pure
-- Accelerate version of the function needs to be provided to support backends other than the one
-- being targeted.
foreignAcc :: (Arrays acc, Arrays res, Foreign ff)
           => ff acc res
           -> (Acc acc -> Acc res)
           -> Acc acc
           -> Acc res
foreignAcc = Acc $$$ Aforeign

-- | Call a foreign function with foreign implementations for two different backends.
foreignAcc2 :: (Arrays acc, Arrays res, Foreign ff1, Foreign ff2)
            => ff1 acc res
            -> ff2 acc res
            -> (Acc acc -> Acc res)
            -> Acc acc
            -> Acc res
foreignAcc2 ff1 = Acc $$$ Aforeign ff1 $$ Acc $$$ Aforeign

-- | Call a foreign function with foreign implementations for three different backends.
foreignAcc3 :: (Arrays acc, Arrays res, Foreign ff1, Foreign ff2, Foreign ff3)
            => ff1 acc res
            -> ff2 acc res
            -> ff3 acc res
            -> (Acc acc -> Acc res)
            -> Acc acc
            -> Acc res
foreignAcc3 ff1 ff2 = Acc $$$ Aforeign ff1 $$ Acc $$$ Aforeign ff2 $$ Acc $$$ Aforeign

-- | Call a foreign expression function. The form the function takes is dependent on the
-- backend being used. The arguments are passed as either a single scalar element or as a
-- tuple of elements. In addition a pure Accelerate version of the function needs to be
-- provided to support backends other than the one being targeted.
foreignExp :: (Elt e, Elt res, Foreign ff)
           => ff e res
           -> (Exp e -> Exp res)
           -> Exp e
           -> Exp res
foreignExp = Exp $$$ Foreign

-- | Call a foreign function with foreign implementations for two different backends.
foreignExp2 :: (Elt e, Elt res, Foreign ff1, Foreign ff2)
            => ff1 e res
            -> ff2 e res
            -> (Exp e -> Exp res)
            -> Exp e
            -> Exp res
foreignExp2 ff1 = Exp $$$ Foreign ff1 $$ Exp $$$ Foreign

-- | Call a foreign function with foreign implementations for three different backends.
foreignExp3 :: (Elt e, Elt res, Foreign ff1, Foreign ff2, Foreign ff3)
            => ff1 e res
            -> ff2 e res
            -> ff3 e res
            -> (Exp e -> Exp res)
            -> Exp e
            -> Exp res
foreignExp3 ff1 ff2 = Exp $$$ Foreign ff1 $$ Exp $$$ Foreign ff2 $$ Exp $$$ Foreign


-- Composition of array computations
-- ---------------------------------

-- | Pipelining of two array computations.
--
-- Denotationally, we have
--
-- > (acc1 >-> acc2) arrs = let tmp = acc1 arrs in acc2 tmp
--
-- Operationally, the array computations 'acc1' and 'acc2' will not share any sub-computations,
-- neither between each other nor with the environment.  This makes them truly independent stages
-- that only communicate by way of the result of 'acc1' which is being fed as an argument to 'acc2'.
--
infixl 1 >->
(>->) :: (Arrays a, Arrays b, Arrays c) => (Acc a -> Acc b) -> (Acc b -> Acc c) -> (Acc a -> Acc c)
(>->) = Acc $$$ Pipe


-- Flow control constructs
-- -----------------------

-- | An array-level if-then-else construct.
--
<<<<<<< HEAD
cond :: (Arrays a)
     => Exp Bool          -- ^if-condition
     -> Acc a             -- ^then-array
     -> Acc a             -- ^else-array
     -> Acc a
cond = Acc $$$ Acond

-- | Infix version of 'cond'.
--
infix 0 ?|
(?|) :: (Arrays a) => Exp Bool -> (Acc a, Acc a) -> Acc a
c ?| (t, e) = cond c t e

-- | An array-level while construct
--
awhile :: (Arrays a)
       => (Acc a -> Acc (Scalar Bool))
       -> (Acc a -> Acc a)
       -> Acc a
       -> Acc a
awhile = Acc $$$ Awhile


-- Lifting surface expressions
-- ---------------------------

-- | The class of types @e@ which can be lifted into @c@.
class Lift c e where
  -- | An associated-type (i.e. a type-level function) that strips all
  --   instances of surface type constructors @c@ from the input type @e@.
  --
  --   For example, the tuple types @(Exp Int, Int)@ and @(Int, Exp
  --   Int)@ have the same \"Plain\" representation.  That is, the
  --   following type equality holds:
  --
  --    @Plain (Exp Int, Int) ~ (Int,Int) ~ Plain (Int, Exp Int)@
  type Plain e

  -- | Lift the given value into a surface type 'c' --- either 'Exp' for scalar
  -- expressions or 'Acc' for array computations. The value may already contain
  -- subexpressions in 'c'.
  --
  lift :: e -> c (Plain e)

-- | A limited subset of types which can be lifted, can also be unlifted.
class Lift c e => Unlift c e where

  -- | Unlift the outermost constructor through the surface type. This is only
  -- possible if the constructor is fully determined by its type - i.e., it is a
  -- singleton.
  --
  unlift :: c (Plain e) -> e

-- instances for indices

instance Lift Exp () where
  type Plain () = ()
  lift _ = Exp $ Tuple NilTup

instance Unlift Exp () where
  unlift _ = ()

instance Lift Exp Z where
  type Plain Z = Z
  lift _ = Exp $ IndexNil

instance Unlift Exp Z where
  unlift _ = Z

instance (Slice (Plain ix), Lift Exp ix) => Lift Exp (ix :. Int) where
  type Plain (ix :. Int) = Plain ix :. Int
  lift (ix:.i) = Exp $ IndexCons (lift ix) (Exp $ Const i)

instance (Slice (Plain ix), Lift Exp ix) => Lift Exp (ix :. All) where
  type Plain (ix :. All) = Plain ix :. All
  lift (ix:.i) = Exp $ IndexCons (lift ix) (Exp $ Const i)

instance (Elt e, Slice (Plain ix), Lift Exp ix) => Lift Exp (ix :. Exp e) where
  type Plain (ix :. Exp e) = Plain ix :. e
  lift (ix:.i) = Exp $ IndexCons (lift ix) i

instance (Elt e, Slice (Plain ix), Unlift Exp ix) => Unlift Exp (ix :. Exp e) where
  unlift e = unlift (Exp $ IndexTail e) :. Exp (IndexHead e)

instance (Elt e, Slice ix) => Unlift Exp (Exp ix :. Exp e) where
  unlift e = (Exp $ IndexTail e) :. Exp (IndexHead e)

instance Shape sh => Lift Exp (Any sh) where
 type Plain (Any sh) = Any sh
 lift Any = Exp $ IndexAny

-- instances for numeric types

instance Lift Exp Int where
  type Plain Int = Int
  lift = Exp . Const

instance Lift Exp Int8 where
  type Plain Int8 = Int8
  lift = Exp . Const

instance Lift Exp Int16 where
  type Plain Int16 = Int16
  lift = Exp . Const

instance Lift Exp Int32 where
  type Plain Int32 = Int32
  lift = Exp . Const

instance Lift Exp Int64 where
  type Plain Int64 = Int64
  lift = Exp . Const

instance Lift Exp Word where
  type Plain Word = Word
  lift = Exp . Const

instance Lift Exp Word8 where
  type Plain Word8 = Word8
  lift = Exp . Const

instance Lift Exp Word16 where
  type Plain Word16 = Word16
  lift = Exp . Const

instance Lift Exp Word32 where
  type Plain Word32 = Word32
  lift = Exp . Const

instance Lift Exp Word64 where
  type Plain Word64 = Word64
  lift = Exp . Const

instance Lift Exp CShort where
  type Plain CShort = CShort
  lift = Exp . Const

instance Lift Exp CUShort where
  type Plain CUShort = CUShort
  lift = Exp . Const

instance Lift Exp CInt where
  type Plain CInt = CInt
  lift = Exp . Const

instance Lift Exp CUInt where
  type Plain CUInt = CUInt
  lift = Exp . Const

instance Lift Exp CLong where
  type Plain CLong = CLong
  lift = Exp . Const

instance Lift Exp CULong where
  type Plain CULong = CULong
  lift = Exp . Const

instance Lift Exp CLLong where
  type Plain CLLong = CLLong
  lift = Exp . Const

instance Lift Exp CULLong where
  type Plain CULLong = CULLong
  lift = Exp . Const

instance Lift Exp Float where
  type Plain Float = Float
  lift = Exp . Const

instance Lift Exp Double where
  type Plain Double = Double
  lift = Exp . Const

instance Lift Exp CFloat where
  type Plain CFloat = CFloat
  lift = Exp . Const

instance Lift Exp CDouble where
  type Plain CDouble = CDouble
  lift = Exp . Const

instance Lift Exp Bool where
  type Plain Bool = Bool
  lift = Exp . Const

instance Lift Exp Char where
  type Plain Char = Char
  lift = Exp . Const

instance Lift Exp CChar where
  type Plain CChar = CChar
  lift = Exp . Const

instance Lift Exp CSChar where
  type Plain CSChar = CSChar
  lift = Exp . Const

instance Lift Exp CUChar where
  type Plain CUChar = CUChar
  lift = Exp . Const

-- Instances for tuples

instance (Lift Exp a, Lift Exp b, Elt (Plain a), Elt (Plain b)) => Lift Exp (a, b) where
  type Plain (a, b) = (Plain a, Plain b)
  lift (x, y) = tup2 (lift x, lift y)

instance (Elt a, Elt b) => Unlift Exp (Exp a, Exp b) where
  unlift = untup2

instance (Lift Exp a, Lift Exp b, Lift Exp c,
          Elt (Plain a), Elt (Plain b), Elt (Plain c))
  => Lift Exp (a, b, c) where
  type Plain (a, b, c) = (Plain a, Plain b, Plain c)
  lift (x, y, z) = tup3 (lift x, lift y, lift z)

instance (Elt a, Elt b, Elt c) => Unlift Exp (Exp a, Exp b, Exp c) where
  unlift = untup3

instance (Lift Exp a, Lift Exp b, Lift Exp c, Lift Exp d,
          Elt (Plain a), Elt (Plain b), Elt (Plain c), Elt (Plain d))
  => Lift Exp (a, b, c, d) where
  type Plain (a, b, c, d) = (Plain a, Plain b, Plain c, Plain d)
  lift (x, y, z, u) = tup4 (lift x, lift y, lift z, lift u)

instance (Elt a, Elt b, Elt c, Elt d) => Unlift Exp (Exp a, Exp b, Exp c, Exp d) where
  unlift = untup4

instance (Lift Exp a, Lift Exp b, Lift Exp c, Lift Exp d, Lift Exp e,
          Elt (Plain a), Elt (Plain b), Elt (Plain c), Elt (Plain d), Elt (Plain e))
  => Lift Exp (a, b, c, d, e) where
  type Plain (a, b, c, d, e) = (Plain a, Plain b, Plain c, Plain d, Plain e)
  lift (x, y, z, u, v) = tup5 (lift x, lift y, lift z, lift u, lift v)

instance (Elt a, Elt b, Elt c, Elt d, Elt e)
  => Unlift Exp (Exp a, Exp b, Exp c, Exp d, Exp e) where
  unlift = untup5

instance (Lift Exp a, Lift Exp b, Lift Exp c, Lift Exp d, Lift Exp e, Lift Exp f,
          Elt (Plain a), Elt (Plain b), Elt (Plain c), Elt (Plain d), Elt (Plain e), Elt (Plain f))
  => Lift Exp (a, b, c, d, e, f) where
  type Plain (a, b, c, d, e, f) = (Plain a, Plain b, Plain c, Plain d, Plain e, Plain f)
  lift (x, y, z, u, v, w) = tup6 (lift x, lift y, lift z, lift u, lift v, lift w)

instance (Elt a, Elt b, Elt c, Elt d, Elt e, Elt f)
  => Unlift Exp (Exp a, Exp b, Exp c, Exp d, Exp e, Exp f) where
  unlift = untup6

instance (Lift Exp a, Lift Exp b, Lift Exp c, Lift Exp d, Lift Exp e, Lift Exp f, Lift Exp g,
          Elt (Plain a), Elt (Plain b), Elt (Plain c), Elt (Plain d), Elt (Plain e), Elt (Plain f),
          Elt (Plain g))
  => Lift Exp (a, b, c, d, e, f, g) where
  type Plain (a, b, c, d, e, f, g) = (Plain a, Plain b, Plain c, Plain d, Plain e, Plain f, Plain g)
  lift (x, y, z, u, v, w, r) = tup7 (lift x, lift y, lift z, lift u, lift v, lift w, lift r)

instance (Elt a, Elt b, Elt c, Elt d, Elt e, Elt f, Elt g)
  => Unlift Exp (Exp a, Exp b, Exp c, Exp d, Exp e, Exp f, Exp g) where
  unlift = untup7

instance (Lift Exp a, Lift Exp b, Lift Exp c, Lift Exp d, Lift Exp e, Lift Exp f, Lift Exp g, Lift Exp h,
          Elt (Plain a), Elt (Plain b), Elt (Plain c), Elt (Plain d), Elt (Plain e), Elt (Plain f),
          Elt (Plain g), Elt (Plain h))
  => Lift Exp (a, b, c, d, e, f, g, h) where
  type Plain (a, b, c, d, e, f, g, h)
    = (Plain a, Plain b, Plain c, Plain d, Plain e, Plain f, Plain g, Plain h)
  lift (x, y, z, u, v, w, r, s)
    = tup8 (lift x, lift y, lift z, lift u, lift v, lift w, lift r, lift s)

instance (Elt a, Elt b, Elt c, Elt d, Elt e, Elt f, Elt g, Elt h)
  => Unlift Exp (Exp a, Exp b, Exp c, Exp d, Exp e, Exp f, Exp g, Exp h) where
  unlift = untup8

instance (Lift Exp a, Lift Exp b, Lift Exp c, Lift Exp d, Lift Exp e,
          Lift Exp f, Lift Exp g, Lift Exp h, Lift Exp i,
          Elt (Plain a), Elt (Plain b), Elt (Plain c), Elt (Plain d), Elt (Plain e),
          Elt (Plain f), Elt (Plain g), Elt (Plain h), Elt (Plain i))
  => Lift Exp (a, b, c, d, e, f, g, h, i) where
  type Plain (a, b, c, d, e, f, g, h, i)
    = (Plain a, Plain b, Plain c, Plain d, Plain e, Plain f, Plain g, Plain h, Plain i)
  lift (x, y, z, u, v, w, r, s, t)
    = tup9 (lift x, lift y, lift z, lift u, lift v, lift w, lift r, lift s, lift t)

instance (Elt a, Elt b, Elt c, Elt d, Elt e, Elt f, Elt g, Elt h, Elt i)
  => Unlift Exp (Exp a, Exp b, Exp c, Exp d, Exp e, Exp f, Exp g, Exp h, Exp i) where
  unlift = untup9

-- Instance for scalar Accelerate expressions

instance Lift Exp (Exp e) where
  type Plain (Exp e) = e
  lift = id


-- Instance for Accelerate array computations

instance Lift Acc (Acc a) where
  type Plain (Acc a) = a
  lift = id

-- Instances for Arrays class

--instance Lift Acc () where
--  type Plain () = ()
--  lift _ = Acc (Atuple NilAtup)

instance (Shape sh, Elt e) => Lift Acc (Array sh e) where
  type Plain (Array sh e) = Array sh e
  lift = Acc . Use

instance (Lift Acc a, Lift Acc b, Arrays (Plain a), Arrays (Plain b)) => Lift Acc (a, b) where
  type Plain (a, b) = (Plain a, Plain b)
  lift (x, y) = atup2 (lift x, lift y)

instance (Arrays a, Arrays b) => Unlift Acc (Acc a, Acc b) where
  unlift = unatup2

instance (Lift Acc a, Lift Acc b, Lift Acc c,
          Arrays (Plain a), Arrays (Plain b), Arrays (Plain c))
  => Lift Acc (a, b, c) where
  type Plain (a, b, c) = (Plain a, Plain b, Plain c)
  lift (x, y, z) = atup3 (lift x, lift y, lift z)

instance (Arrays a, Arrays b, Arrays c) => Unlift Acc (Acc a, Acc b, Acc c) where
  unlift = unatup3

instance (Lift Acc a, Lift Acc b, Lift Acc c, Lift Acc d,
          Arrays (Plain a), Arrays (Plain b), Arrays (Plain c), Arrays (Plain d))
  => Lift Acc (a, b, c, d) where
  type Plain (a, b, c, d) = (Plain a, Plain b, Plain c, Plain d)
  lift (x, y, z, u) = atup4 (lift x, lift y, lift z, lift u)

instance (Arrays a, Arrays b, Arrays c, Arrays d) => Unlift Acc (Acc a, Acc b, Acc c, Acc d) where
  unlift = unatup4

instance (Lift Acc a, Lift Acc b, Lift Acc c, Lift Acc d, Lift Acc e,
          Arrays (Plain a), Arrays (Plain b), Arrays (Plain c), Arrays (Plain d), Arrays (Plain e))
  => Lift Acc (a, b, c, d, e) where
  type Plain (a, b, c, d, e) = (Plain a, Plain b, Plain c, Plain d, Plain e)
  lift (x, y, z, u, v) = atup5 (lift x, lift y, lift z, lift u, lift v)

instance (Arrays a, Arrays b, Arrays c, Arrays d, Arrays e)
  => Unlift Acc (Acc a, Acc b, Acc c, Acc d, Acc e) where
  unlift = unatup5

instance (Lift Acc a, Lift Acc b, Lift Acc c, Lift Acc d, Lift Acc e, Lift Acc f,
          Arrays (Plain a), Arrays (Plain b), Arrays (Plain c), Arrays (Plain d), Arrays (Plain e), Arrays (Plain f))
  => Lift Acc (a, b, c, d, e, f) where
  type Plain (a, b, c, d, e, f) = (Plain a, Plain b, Plain c, Plain d, Plain e, Plain f)
  lift (x, y, z, u, v, w) = atup6 (lift x, lift y, lift z, lift u, lift v, lift w)

instance (Arrays a, Arrays b, Arrays c, Arrays d, Arrays e, Arrays f)
  => Unlift Acc (Acc a, Acc b, Acc c, Acc d, Acc e, Acc f) where
  unlift = unatup6

instance (Lift Acc a, Lift Acc b, Lift Acc c, Lift Acc d, Lift Acc e, Lift Acc f, Lift Acc g,
          Arrays (Plain a), Arrays (Plain b), Arrays (Plain c), Arrays (Plain d), Arrays (Plain e), Arrays (Plain f),
          Arrays (Plain g))
  => Lift Acc (a, b, c, d, e, f, g) where
  type Plain (a, b, c, d, e, f, g) = (Plain a, Plain b, Plain c, Plain d, Plain e, Plain f, Plain g)
  lift (x, y, z, u, v, w, r) = atup7 (lift x, lift y, lift z, lift u, lift v, lift w, lift r)

instance (Arrays a, Arrays b, Arrays c, Arrays d, Arrays e, Arrays f, Arrays g)
  => Unlift Acc (Acc a, Acc b, Acc c, Acc d, Acc e, Acc f, Acc g) where
  unlift = unatup7

instance (Lift Acc a, Lift Acc b, Lift Acc c, Lift Acc d, Lift Acc e, Lift Acc f, Lift Acc g, Lift Acc h,
          Arrays (Plain a), Arrays (Plain b), Arrays (Plain c), Arrays (Plain d), Arrays (Plain e), Arrays (Plain f),
          Arrays (Plain g), Arrays (Plain h))
  => Lift Acc (a, b, c, d, e, f, g, h) where
  type Plain (a, b, c, d, e, f, g, h)
    = (Plain a, Plain b, Plain c, Plain d, Plain e, Plain f, Plain g, Plain h)
  lift (x, y, z, u, v, w, r, s)
    = atup8 (lift x, lift y, lift z, lift u, lift v, lift w, lift r, lift s)

instance (Arrays a, Arrays b, Arrays c, Arrays d, Arrays e, Arrays f, Arrays g, Arrays h)
  => Unlift Acc (Acc a, Acc b, Acc c, Acc d, Acc e, Acc f, Acc g, Acc h) where
  unlift = unatup8

instance (Lift Acc a, Lift Acc b, Lift Acc c, Lift Acc d, Lift Acc e,
          Lift Acc f, Lift Acc g, Lift Acc h, Lift Acc i,
          Arrays (Plain a), Arrays (Plain b), Arrays (Plain c), Arrays (Plain d), Arrays (Plain e),
          Arrays (Plain f), Arrays (Plain g), Arrays (Plain h), Arrays (Plain i))
  => Lift Acc (a, b, c, d, e, f, g, h, i) where
  type Plain (a, b, c, d, e, f, g, h, i)
    = (Plain a, Plain b, Plain c, Plain d, Plain e, Plain f, Plain g, Plain h, Plain i)
  lift (x, y, z, u, v, w, r, s, t)
    = atup9 (lift x, lift y, lift z, lift u, lift v, lift w, lift r, lift s, lift t)

instance (Arrays a, Arrays b, Arrays c, Arrays d, Arrays e, Arrays f, Arrays g, Arrays h, Arrays i)
  => Unlift Acc (Acc a, Acc b, Acc c, Acc d, Acc e, Acc f, Acc g, Acc h, Acc i) where
  unlift = unatup9


-- Helpers to lift functions

-- |Lift a unary function into 'Exp'.
--
lift1 :: (Unlift Exp e1, Lift Exp e2)
      => (e1 -> e2)
      -> Exp (Plain e1)
      -> Exp (Plain e2)
lift1 f = lift . f . unlift

-- |Lift a binary function into 'Exp'.
--
lift2 :: (Unlift Exp e1, Unlift Exp e2, Lift Exp e3)
      => (e1 -> e2 -> e3)
      -> Exp (Plain e1)
      -> Exp (Plain e2)
      -> Exp (Plain e3)
lift2 f x y = lift $ f (unlift x) (unlift y)

-- |Lift a unary function to a computation over rank-1 indices.
--
ilift1 :: (Exp Int -> Exp Int) -> Exp DIM1 -> Exp DIM1
ilift1 f = lift1 (\(Z:.i) -> Z :. f i)

-- |Lift a binary function to a computation over rank-1 indices.
--
ilift2 :: (Exp Int -> Exp Int -> Exp Int) -> Exp DIM1 -> Exp DIM1 -> Exp DIM1
ilift2 f = lift2 (\(Z:.i) (Z:.j) -> Z :. f i j)


-- Helpers to lift tuples

-- |Extract the first component of a pair.
--
fst :: forall f a b. Unlift f (f a, f b) => f (Plain (f a), Plain (f b)) -> f a
fst e = let (x, _:: f b) = unlift e in x

-- |Extract the second component of a pair.
--
snd :: forall f a b. Unlift f (f a, f b) => f (Plain (f a), Plain (f b)) -> f b
snd e = let (_::f a, y) = unlift e in y

-- |Converts an uncurried function to a curried function.
--
curry :: Lift f (f a, f b) => (f (Plain (f a), Plain (f b)) -> f c) -> f a -> f b -> f c
curry f x y = f (lift (x, y))

-- |Converts a curried function to a function on pairs.
--
uncurry :: Unlift f (f a, f b) => (f a -> f b -> f c) -> f (Plain (f a), Plain (f b)) -> f c
uncurry f t = let (x, y) = unlift t in f x y

-- Helpers to lift shapes and indices

-- |The one index for a rank-0 array.
--
index0 :: Exp Z
index0 = lift Z

-- |Turn an 'Int' expression into a rank-1 indexing expression.
--
index1 :: Elt i => Exp i -> Exp (Z :. i)
index1 i = lift (Z :. i)
=======
acond :: Arrays a
      => Exp Bool               -- ^ if-condition
      -> Acc a                  -- ^ then-array
      -> Acc a                  -- ^ else-array
      -> Acc a
acond = Acc $$$ Acond
>>>>>>> 97df0b3f


-- Shapes and indices
-- ------------------

-- | Get the outermost dimension of a shape
--
indexHead :: Slice sh => Exp (sh :. Int) -> Exp Int
indexHead = Exp . IndexHead

-- | Get all but the outermost element of a shape
--
indexTail :: Slice sh => Exp (sh :. Int) -> Exp sh
indexTail = Exp . IndexTail

-- | Map a multi-dimensional index into a linear, row-major representation of an
-- array. The first argument is the array shape, the second is the index.
--
toIndex :: Shape sh => Exp sh -> Exp sh -> Exp Int
toIndex = Exp $$ ToIndex

-- | Inverse of 'fromIndex'
--
fromIndex :: Shape sh => Exp sh -> Exp Int -> Exp sh
fromIndex = Exp $$ FromIndex

-- | Intersection of two shapes
--
intersect :: Shape sh => Exp sh -> Exp sh -> Exp sh
intersect = Exp $$ Intersect

<<<<<<< HEAD
-- Flow-control
-- -----------------------
=======
>>>>>>> 97df0b3f

-- Flow-control
-- ------------

-- | A scalar-level if-then-else construct.
--
cond :: Elt t
     => Exp Bool                -- ^ condition
     -> Exp t                   -- ^ then-expression
     -> Exp t                   -- ^ else-expression
     -> Exp t
cond = Exp $$$ Cond

-- | While construct. Continue to apply the given function, starting with the
-- initial value, until the test function evaluates to true.
--
while :: Elt e
      => (Exp e -> Exp Bool)
      -> (Exp e -> Exp e)
      -> Exp e
      -> Exp e
while = Exp $$$ While


-- Array operations with a scalar result
-- -------------------------------------

-- |Expression form that extracts a scalar from an array
--
infixl 9 !
(!) :: (Shape ix, Elt e) => Acc (Array ix e) -> Exp ix -> Exp e
(!) = Exp $$ Index

-- |Expression form that extracts a scalar from an array at a linear index
--
infixl 9 !!
(!!) :: (Shape ix, Elt e) => Acc (Array ix e) -> Exp Int -> Exp e
(!!) = Exp $$ LinearIndex

-- |Expression form that yields the shape of an array
--
shape :: (Shape ix, Elt e) => Acc (Array ix e) -> Exp ix
shape = Exp . Shape

-- |Expression form that yields the size of an array
--
size :: (Shape ix, Elt e) => Acc (Array ix e) -> Exp Int
size = shapeSize . shape

-- |The total number of elements in an array of the given 'Shape'
--
shapeSize :: Shape ix => Exp ix -> Exp Int
shapeSize = Exp . ShapeSize


-- Instances of all relevant H98 classes
-- -------------------------------------

instance (Elt t, IsBounded t) => Bounded (Exp t) where
  minBound = mkMinBound
  maxBound = mkMaxBound

instance (Elt t, IsScalar t) => Enum (Exp t)
--  succ = mkSucc
--  pred = mkPred
  -- FIXME: ops

instance (Elt t, IsScalar t) => Prelude.Eq (Exp t) where
  -- FIXME: instance makes no sense with standard signatures
  (==)        = error "Prelude.Eq.== applied to EDSL types"

instance (Elt t, IsScalar t) => Prelude.Ord (Exp t) where
  -- FIXME: instance makes no sense with standard signatures
  compare       = error "Prelude.Ord.compare applied to EDSL types"
  min           = mkMin
  max           = mkMax

instance (Elt t, IsNum t, IsIntegral t) => Bits (Exp t) where
  (.&.)      = mkBAnd
  (.|.)      = mkBOr
  xor        = mkBXor
  complement = mkBNot
  -- FIXME: argh, the rest have fixed types in their signatures


-- | @'shift' x i@ shifts @x@ left by @i@ bits if @i@ is positive, or right by
-- @-i@ bits otherwise. Right shifts perform sign extension on signed number
-- types; i.e. they fill the top bits with 1 if the @x@ is negative and with 0
-- otherwise.
--
shift :: (Elt t, IsIntegral t) => Exp t -> Exp Int -> Exp t
shift  x i
  = cond (i ==* 0) x
  $ cond (i <*  0) (x `shiftR` (-i))
                   (x `shiftL` i)

-- | Shift the argument left by the specified number of bits
-- (which must be non-negative).
--
shiftL :: (Elt t, IsIntegral t) => Exp t -> Exp Int -> Exp t
shiftL = mkBShiftL

-- | Shift the first argument right by the specified number of bits. The result
-- is undefined for negative shift amounts and shift amounts greater or equal to
-- the 'bitSize'.
--
-- Right shifts perform sign extension on signed number types; i.e. they fill
-- the top bits with 1 if the @x@ is negative and with 0 otherwise.
--
shiftR :: (Elt t, IsIntegral t) => Exp t -> Exp Int -> Exp t
shiftR = mkBShiftR

-- | @'rotate' x i@ rotates @x@ left by @i@ bits if @i@ is positive, or right by
-- @-i@ bits otherwise.
--
rotate :: (Elt t, IsIntegral t) => Exp t -> Exp Int -> Exp t
rotate x i
  = cond (i ==* 0) x
  $ cond (i <*  0) (x `rotateR` (-i))
                   (x `rotateL` i)

-- | Rotate the argument left by the specified number of bits
-- (which must be non-negative).
--
rotateL :: (Elt t, IsIntegral t) => Exp t -> Exp Int -> Exp t
rotateL = mkBRotateL

-- | Rotate the argument right by the specified number of bits
-- (which must be non-negative).
--
rotateR :: (Elt t, IsIntegral t) => Exp t -> Exp Int -> Exp t
rotateR = mkBRotateR

-- | @bit i@ is a value with the @i@th bit set and all other bits clear
--
bit :: (Elt t, IsIntegral t) => Exp Int -> Exp t
bit x = 1 `shiftL` x

-- | @x \`setBit\` i@ is the same as @x .|. bit i@
--
setBit :: (Elt t, IsIntegral t) => Exp t -> Exp Int -> Exp t
x `setBit` i = x .|. bit i

-- | @x \`clearBit\` i@ is the same as @x .&. complement (bit i)@
--
clearBit :: (Elt t, IsIntegral t) => Exp t -> Exp Int -> Exp t
x `clearBit` i = x .&. complement (bit i)

-- | @x \`complementBit\` i@ is the same as @x \`xor\` bit i@
--
complementBit :: (Elt t, IsIntegral t) => Exp t -> Exp Int -> Exp t
x `complementBit` i = x `xor` bit i

-- | Return 'True' if the @n@th bit of the argument is 1
--
testBit :: (Elt t, IsIntegral t) => Exp t -> Exp Int -> Exp Bool
x `testBit` i       = (x .&. bit i) /=* 0


instance (Elt t, IsNum t) => Num (Exp t) where
  (+)         = mkAdd
  (-)         = mkSub
  (*)         = mkMul
  negate      = mkNeg
  abs         = mkAbs
  signum      = mkSig
  fromInteger = constant . P.fromInteger

instance (Elt t, IsNum t) => Real (Exp t)
  -- FIXME: Why did we include this class?  We won't need `toRational' until
  --   we support rational numbers in AP computations.

instance (Elt t, IsIntegral t) => Integral (Exp t) where
  quot = mkQuot
  rem  = mkRem
  div  = mkIDiv
  mod  = mkMod
--  quotRem =
--  divMod  =
--  toInteger =  -- makes no sense

instance (Elt t, IsFloating t) => Floating (Exp t) where
  pi      = mkPi
  sin     = mkSin
  cos     = mkCos
  tan     = mkTan
  asin    = mkAsin
  acos    = mkAcos
  atan    = mkAtan
  asinh   = mkAsinh
  acosh   = mkAcosh
  atanh   = mkAtanh
  exp     = mkExpFloating
  sqrt    = mkSqrt
  log     = mkLog
  (**)    = mkFPow
  logBase = mkLogBase

instance (Elt t, IsFloating t) => Fractional (Exp t) where
  (/)          = mkFDiv
  recip        = mkRecip
  fromRational = constant . P.fromRational

instance (Elt t, IsFloating t) => RealFrac (Exp t)
  -- FIXME: add other ops

instance (Elt t, IsFloating t) => RealFloat (Exp t) where
  atan2 = mkAtan2
  -- FIXME: add other ops


-- Methods from H98 classes, where we need other signatures
-- --------------------------------------------------------

infix 4 ==*, /=*, <*, <=*, >*, >=*

-- |Equality lifted into Accelerate expressions.
--
(==*) :: (Elt t, IsScalar t) => Exp t -> Exp t -> Exp Bool
(==*) = mkEq

-- |Inequality lifted into Accelerate expressions.
--
(/=*) :: (Elt t, IsScalar t) => Exp t -> Exp t -> Exp Bool
(/=*) = mkNEq

-- compare :: a -> a -> Ordering  -- we have no enumerations at the moment
-- compare = ...

-- |Smaller-than lifted into Accelerate expressions.
--
(<*) :: (Elt t, IsScalar t) => Exp t -> Exp t -> Exp Bool
(<*)  = mkLt

-- |Greater-or-equal lifted into Accelerate expressions.
--
(>=*) :: (Elt t, IsScalar t) => Exp t -> Exp t -> Exp Bool
(>=*) = mkGtEq

-- |Greater-than lifted into Accelerate expressions.
--
(>*) :: (Elt t, IsScalar t) => Exp t -> Exp t -> Exp Bool
(>*)  = mkGt

-- |Smaller-or-equal lifted into Accelerate expressions.
--
(<=*) :: (Elt t, IsScalar t) => Exp t -> Exp t -> Exp Bool
(<=*) = mkLtEq

-- Conversions from the RealFrac class
--

-- | @truncate x@ returns the integer nearest @x@ between zero and @x@.
--
truncate :: (Elt a, Elt b, IsFloating a, IsIntegral b) => Exp a -> Exp b
truncate = mkTruncate

-- | @round x@ returns the nearest integer to @x@, or the even integer if @x@ is
-- equidistant between two integers.
--
round :: (Elt a, Elt b, IsFloating a, IsIntegral b) => Exp a -> Exp b
round = mkRound

-- | @floor x@ returns the greatest integer not greater than @x@.
--
floor :: (Elt a, Elt b, IsFloating a, IsIntegral b) => Exp a -> Exp b
floor = mkFloor

-- | @ceiling x@ returns the least integer not less than @x@.
--
ceiling :: (Elt a, Elt b, IsFloating a, IsIntegral b) => Exp a -> Exp b
ceiling = mkCeiling

-- | return if the integer is even
--
even :: (Elt a, IsIntegral a) => Exp a -> Exp Bool
even x = x .&. 1 ==* 0

-- | return if the integer is odd
--
odd :: (Elt a, IsIntegral a) => Exp a -> Exp Bool
odd x = x .&. 1 ==* 1


-- Non-overloaded standard functions, where we need other signatures
-- -----------------------------------------------------------------

-- |Conjunction
--
infixr 3 &&*
(&&*) :: Exp Bool -> Exp Bool -> Exp Bool
(&&*) = mkLAnd

-- |Disjunction
--
infixr 2 ||*
(||*) :: Exp Bool -> Exp Bool -> Exp Bool
(||*) = mkLOr

-- |Negation
--
not :: Exp Bool -> Exp Bool
not = mkLNot


-- Conversions
-- -----------

-- |Convert a Boolean value to an 'Int', where 'False' turns into '0' and 'True'
-- into '1'.
--
boolToInt :: Exp Bool -> Exp Int
boolToInt = mkBoolToInt

-- |General coercion from integral types
--
fromIntegral :: (Elt a, Elt b, IsIntegral a, IsNum b) => Exp a -> Exp b
fromIntegral = mkFromIntegral


-- Constants
-- ---------

-- |Magic value identifying elements that are ignored in a forward permutation.
-- Note that this currently does not work for singleton arrays.
--
ignore :: Shape ix => Exp ix
ignore = constant Sugar.ignore
<|MERGE_RESOLUTION|>--- conflicted
+++ resolved
@@ -68,28 +68,15 @@
   -- * Pipelining
   (>->),
 
-<<<<<<< HEAD
-  -- ** Array-level flow-control
-  cond, (?|), awhile,
-
-  -- ** Lifting and Unlifting
-  Lift(..), Unlift(..), lift1, lift2, ilift1, ilift2,
-=======
   -- * Array-level flow-control
-  acond,
->>>>>>> 97df0b3f
+  acond, awhile,
 
   -- * Index construction and destruction
   indexHead, indexTail, toIndex, fromIndex,
   intersect,
 
-<<<<<<< HEAD
-  -- ** Flow-control
-  (?), while,
-=======
   -- * Flow-control
-  cond,
->>>>>>> 97df0b3f
+  cond, while,
 
   -- * Array operations with a scalar result
   (!), (!!), shape, size, shapeSize,
@@ -541,19 +528,12 @@
 
 -- | An array-level if-then-else construct.
 --
-<<<<<<< HEAD
-cond :: (Arrays a)
-     => Exp Bool          -- ^if-condition
-     -> Acc a             -- ^then-array
-     -> Acc a             -- ^else-array
-     -> Acc a
-cond = Acc $$$ Acond
-
--- | Infix version of 'cond'.
---
-infix 0 ?|
-(?|) :: (Arrays a) => Exp Bool -> (Acc a, Acc a) -> Acc a
-c ?| (t, e) = cond c t e
+acond :: Arrays a
+      => Exp Bool               -- ^ if-condition
+      -> Acc a                  -- ^ then-array
+      -> Acc a                  -- ^ else-array
+      -> Acc a
+acond = Acc $$$ Acond
 
 -- | An array-level while construct
 --
@@ -565,449 +545,6 @@
 awhile = Acc $$$ Awhile
 
 
--- Lifting surface expressions
--- ---------------------------
-
--- | The class of types @e@ which can be lifted into @c@.
-class Lift c e where
-  -- | An associated-type (i.e. a type-level function) that strips all
-  --   instances of surface type constructors @c@ from the input type @e@.
-  --
-  --   For example, the tuple types @(Exp Int, Int)@ and @(Int, Exp
-  --   Int)@ have the same \"Plain\" representation.  That is, the
-  --   following type equality holds:
-  --
-  --    @Plain (Exp Int, Int) ~ (Int,Int) ~ Plain (Int, Exp Int)@
-  type Plain e
-
-  -- | Lift the given value into a surface type 'c' --- either 'Exp' for scalar
-  -- expressions or 'Acc' for array computations. The value may already contain
-  -- subexpressions in 'c'.
-  --
-  lift :: e -> c (Plain e)
-
--- | A limited subset of types which can be lifted, can also be unlifted.
-class Lift c e => Unlift c e where
-
-  -- | Unlift the outermost constructor through the surface type. This is only
-  -- possible if the constructor is fully determined by its type - i.e., it is a
-  -- singleton.
-  --
-  unlift :: c (Plain e) -> e
-
--- instances for indices
-
-instance Lift Exp () where
-  type Plain () = ()
-  lift _ = Exp $ Tuple NilTup
-
-instance Unlift Exp () where
-  unlift _ = ()
-
-instance Lift Exp Z where
-  type Plain Z = Z
-  lift _ = Exp $ IndexNil
-
-instance Unlift Exp Z where
-  unlift _ = Z
-
-instance (Slice (Plain ix), Lift Exp ix) => Lift Exp (ix :. Int) where
-  type Plain (ix :. Int) = Plain ix :. Int
-  lift (ix:.i) = Exp $ IndexCons (lift ix) (Exp $ Const i)
-
-instance (Slice (Plain ix), Lift Exp ix) => Lift Exp (ix :. All) where
-  type Plain (ix :. All) = Plain ix :. All
-  lift (ix:.i) = Exp $ IndexCons (lift ix) (Exp $ Const i)
-
-instance (Elt e, Slice (Plain ix), Lift Exp ix) => Lift Exp (ix :. Exp e) where
-  type Plain (ix :. Exp e) = Plain ix :. e
-  lift (ix:.i) = Exp $ IndexCons (lift ix) i
-
-instance (Elt e, Slice (Plain ix), Unlift Exp ix) => Unlift Exp (ix :. Exp e) where
-  unlift e = unlift (Exp $ IndexTail e) :. Exp (IndexHead e)
-
-instance (Elt e, Slice ix) => Unlift Exp (Exp ix :. Exp e) where
-  unlift e = (Exp $ IndexTail e) :. Exp (IndexHead e)
-
-instance Shape sh => Lift Exp (Any sh) where
- type Plain (Any sh) = Any sh
- lift Any = Exp $ IndexAny
-
--- instances for numeric types
-
-instance Lift Exp Int where
-  type Plain Int = Int
-  lift = Exp . Const
-
-instance Lift Exp Int8 where
-  type Plain Int8 = Int8
-  lift = Exp . Const
-
-instance Lift Exp Int16 where
-  type Plain Int16 = Int16
-  lift = Exp . Const
-
-instance Lift Exp Int32 where
-  type Plain Int32 = Int32
-  lift = Exp . Const
-
-instance Lift Exp Int64 where
-  type Plain Int64 = Int64
-  lift = Exp . Const
-
-instance Lift Exp Word where
-  type Plain Word = Word
-  lift = Exp . Const
-
-instance Lift Exp Word8 where
-  type Plain Word8 = Word8
-  lift = Exp . Const
-
-instance Lift Exp Word16 where
-  type Plain Word16 = Word16
-  lift = Exp . Const
-
-instance Lift Exp Word32 where
-  type Plain Word32 = Word32
-  lift = Exp . Const
-
-instance Lift Exp Word64 where
-  type Plain Word64 = Word64
-  lift = Exp . Const
-
-instance Lift Exp CShort where
-  type Plain CShort = CShort
-  lift = Exp . Const
-
-instance Lift Exp CUShort where
-  type Plain CUShort = CUShort
-  lift = Exp . Const
-
-instance Lift Exp CInt where
-  type Plain CInt = CInt
-  lift = Exp . Const
-
-instance Lift Exp CUInt where
-  type Plain CUInt = CUInt
-  lift = Exp . Const
-
-instance Lift Exp CLong where
-  type Plain CLong = CLong
-  lift = Exp . Const
-
-instance Lift Exp CULong where
-  type Plain CULong = CULong
-  lift = Exp . Const
-
-instance Lift Exp CLLong where
-  type Plain CLLong = CLLong
-  lift = Exp . Const
-
-instance Lift Exp CULLong where
-  type Plain CULLong = CULLong
-  lift = Exp . Const
-
-instance Lift Exp Float where
-  type Plain Float = Float
-  lift = Exp . Const
-
-instance Lift Exp Double where
-  type Plain Double = Double
-  lift = Exp . Const
-
-instance Lift Exp CFloat where
-  type Plain CFloat = CFloat
-  lift = Exp . Const
-
-instance Lift Exp CDouble where
-  type Plain CDouble = CDouble
-  lift = Exp . Const
-
-instance Lift Exp Bool where
-  type Plain Bool = Bool
-  lift = Exp . Const
-
-instance Lift Exp Char where
-  type Plain Char = Char
-  lift = Exp . Const
-
-instance Lift Exp CChar where
-  type Plain CChar = CChar
-  lift = Exp . Const
-
-instance Lift Exp CSChar where
-  type Plain CSChar = CSChar
-  lift = Exp . Const
-
-instance Lift Exp CUChar where
-  type Plain CUChar = CUChar
-  lift = Exp . Const
-
--- Instances for tuples
-
-instance (Lift Exp a, Lift Exp b, Elt (Plain a), Elt (Plain b)) => Lift Exp (a, b) where
-  type Plain (a, b) = (Plain a, Plain b)
-  lift (x, y) = tup2 (lift x, lift y)
-
-instance (Elt a, Elt b) => Unlift Exp (Exp a, Exp b) where
-  unlift = untup2
-
-instance (Lift Exp a, Lift Exp b, Lift Exp c,
-          Elt (Plain a), Elt (Plain b), Elt (Plain c))
-  => Lift Exp (a, b, c) where
-  type Plain (a, b, c) = (Plain a, Plain b, Plain c)
-  lift (x, y, z) = tup3 (lift x, lift y, lift z)
-
-instance (Elt a, Elt b, Elt c) => Unlift Exp (Exp a, Exp b, Exp c) where
-  unlift = untup3
-
-instance (Lift Exp a, Lift Exp b, Lift Exp c, Lift Exp d,
-          Elt (Plain a), Elt (Plain b), Elt (Plain c), Elt (Plain d))
-  => Lift Exp (a, b, c, d) where
-  type Plain (a, b, c, d) = (Plain a, Plain b, Plain c, Plain d)
-  lift (x, y, z, u) = tup4 (lift x, lift y, lift z, lift u)
-
-instance (Elt a, Elt b, Elt c, Elt d) => Unlift Exp (Exp a, Exp b, Exp c, Exp d) where
-  unlift = untup4
-
-instance (Lift Exp a, Lift Exp b, Lift Exp c, Lift Exp d, Lift Exp e,
-          Elt (Plain a), Elt (Plain b), Elt (Plain c), Elt (Plain d), Elt (Plain e))
-  => Lift Exp (a, b, c, d, e) where
-  type Plain (a, b, c, d, e) = (Plain a, Plain b, Plain c, Plain d, Plain e)
-  lift (x, y, z, u, v) = tup5 (lift x, lift y, lift z, lift u, lift v)
-
-instance (Elt a, Elt b, Elt c, Elt d, Elt e)
-  => Unlift Exp (Exp a, Exp b, Exp c, Exp d, Exp e) where
-  unlift = untup5
-
-instance (Lift Exp a, Lift Exp b, Lift Exp c, Lift Exp d, Lift Exp e, Lift Exp f,
-          Elt (Plain a), Elt (Plain b), Elt (Plain c), Elt (Plain d), Elt (Plain e), Elt (Plain f))
-  => Lift Exp (a, b, c, d, e, f) where
-  type Plain (a, b, c, d, e, f) = (Plain a, Plain b, Plain c, Plain d, Plain e, Plain f)
-  lift (x, y, z, u, v, w) = tup6 (lift x, lift y, lift z, lift u, lift v, lift w)
-
-instance (Elt a, Elt b, Elt c, Elt d, Elt e, Elt f)
-  => Unlift Exp (Exp a, Exp b, Exp c, Exp d, Exp e, Exp f) where
-  unlift = untup6
-
-instance (Lift Exp a, Lift Exp b, Lift Exp c, Lift Exp d, Lift Exp e, Lift Exp f, Lift Exp g,
-          Elt (Plain a), Elt (Plain b), Elt (Plain c), Elt (Plain d), Elt (Plain e), Elt (Plain f),
-          Elt (Plain g))
-  => Lift Exp (a, b, c, d, e, f, g) where
-  type Plain (a, b, c, d, e, f, g) = (Plain a, Plain b, Plain c, Plain d, Plain e, Plain f, Plain g)
-  lift (x, y, z, u, v, w, r) = tup7 (lift x, lift y, lift z, lift u, lift v, lift w, lift r)
-
-instance (Elt a, Elt b, Elt c, Elt d, Elt e, Elt f, Elt g)
-  => Unlift Exp (Exp a, Exp b, Exp c, Exp d, Exp e, Exp f, Exp g) where
-  unlift = untup7
-
-instance (Lift Exp a, Lift Exp b, Lift Exp c, Lift Exp d, Lift Exp e, Lift Exp f, Lift Exp g, Lift Exp h,
-          Elt (Plain a), Elt (Plain b), Elt (Plain c), Elt (Plain d), Elt (Plain e), Elt (Plain f),
-          Elt (Plain g), Elt (Plain h))
-  => Lift Exp (a, b, c, d, e, f, g, h) where
-  type Plain (a, b, c, d, e, f, g, h)
-    = (Plain a, Plain b, Plain c, Plain d, Plain e, Plain f, Plain g, Plain h)
-  lift (x, y, z, u, v, w, r, s)
-    = tup8 (lift x, lift y, lift z, lift u, lift v, lift w, lift r, lift s)
-
-instance (Elt a, Elt b, Elt c, Elt d, Elt e, Elt f, Elt g, Elt h)
-  => Unlift Exp (Exp a, Exp b, Exp c, Exp d, Exp e, Exp f, Exp g, Exp h) where
-  unlift = untup8
-
-instance (Lift Exp a, Lift Exp b, Lift Exp c, Lift Exp d, Lift Exp e,
-          Lift Exp f, Lift Exp g, Lift Exp h, Lift Exp i,
-          Elt (Plain a), Elt (Plain b), Elt (Plain c), Elt (Plain d), Elt (Plain e),
-          Elt (Plain f), Elt (Plain g), Elt (Plain h), Elt (Plain i))
-  => Lift Exp (a, b, c, d, e, f, g, h, i) where
-  type Plain (a, b, c, d, e, f, g, h, i)
-    = (Plain a, Plain b, Plain c, Plain d, Plain e, Plain f, Plain g, Plain h, Plain i)
-  lift (x, y, z, u, v, w, r, s, t)
-    = tup9 (lift x, lift y, lift z, lift u, lift v, lift w, lift r, lift s, lift t)
-
-instance (Elt a, Elt b, Elt c, Elt d, Elt e, Elt f, Elt g, Elt h, Elt i)
-  => Unlift Exp (Exp a, Exp b, Exp c, Exp d, Exp e, Exp f, Exp g, Exp h, Exp i) where
-  unlift = untup9
-
--- Instance for scalar Accelerate expressions
-
-instance Lift Exp (Exp e) where
-  type Plain (Exp e) = e
-  lift = id
-
-
--- Instance for Accelerate array computations
-
-instance Lift Acc (Acc a) where
-  type Plain (Acc a) = a
-  lift = id
-
--- Instances for Arrays class
-
---instance Lift Acc () where
---  type Plain () = ()
---  lift _ = Acc (Atuple NilAtup)
-
-instance (Shape sh, Elt e) => Lift Acc (Array sh e) where
-  type Plain (Array sh e) = Array sh e
-  lift = Acc . Use
-
-instance (Lift Acc a, Lift Acc b, Arrays (Plain a), Arrays (Plain b)) => Lift Acc (a, b) where
-  type Plain (a, b) = (Plain a, Plain b)
-  lift (x, y) = atup2 (lift x, lift y)
-
-instance (Arrays a, Arrays b) => Unlift Acc (Acc a, Acc b) where
-  unlift = unatup2
-
-instance (Lift Acc a, Lift Acc b, Lift Acc c,
-          Arrays (Plain a), Arrays (Plain b), Arrays (Plain c))
-  => Lift Acc (a, b, c) where
-  type Plain (a, b, c) = (Plain a, Plain b, Plain c)
-  lift (x, y, z) = atup3 (lift x, lift y, lift z)
-
-instance (Arrays a, Arrays b, Arrays c) => Unlift Acc (Acc a, Acc b, Acc c) where
-  unlift = unatup3
-
-instance (Lift Acc a, Lift Acc b, Lift Acc c, Lift Acc d,
-          Arrays (Plain a), Arrays (Plain b), Arrays (Plain c), Arrays (Plain d))
-  => Lift Acc (a, b, c, d) where
-  type Plain (a, b, c, d) = (Plain a, Plain b, Plain c, Plain d)
-  lift (x, y, z, u) = atup4 (lift x, lift y, lift z, lift u)
-
-instance (Arrays a, Arrays b, Arrays c, Arrays d) => Unlift Acc (Acc a, Acc b, Acc c, Acc d) where
-  unlift = unatup4
-
-instance (Lift Acc a, Lift Acc b, Lift Acc c, Lift Acc d, Lift Acc e,
-          Arrays (Plain a), Arrays (Plain b), Arrays (Plain c), Arrays (Plain d), Arrays (Plain e))
-  => Lift Acc (a, b, c, d, e) where
-  type Plain (a, b, c, d, e) = (Plain a, Plain b, Plain c, Plain d, Plain e)
-  lift (x, y, z, u, v) = atup5 (lift x, lift y, lift z, lift u, lift v)
-
-instance (Arrays a, Arrays b, Arrays c, Arrays d, Arrays e)
-  => Unlift Acc (Acc a, Acc b, Acc c, Acc d, Acc e) where
-  unlift = unatup5
-
-instance (Lift Acc a, Lift Acc b, Lift Acc c, Lift Acc d, Lift Acc e, Lift Acc f,
-          Arrays (Plain a), Arrays (Plain b), Arrays (Plain c), Arrays (Plain d), Arrays (Plain e), Arrays (Plain f))
-  => Lift Acc (a, b, c, d, e, f) where
-  type Plain (a, b, c, d, e, f) = (Plain a, Plain b, Plain c, Plain d, Plain e, Plain f)
-  lift (x, y, z, u, v, w) = atup6 (lift x, lift y, lift z, lift u, lift v, lift w)
-
-instance (Arrays a, Arrays b, Arrays c, Arrays d, Arrays e, Arrays f)
-  => Unlift Acc (Acc a, Acc b, Acc c, Acc d, Acc e, Acc f) where
-  unlift = unatup6
-
-instance (Lift Acc a, Lift Acc b, Lift Acc c, Lift Acc d, Lift Acc e, Lift Acc f, Lift Acc g,
-          Arrays (Plain a), Arrays (Plain b), Arrays (Plain c), Arrays (Plain d), Arrays (Plain e), Arrays (Plain f),
-          Arrays (Plain g))
-  => Lift Acc (a, b, c, d, e, f, g) where
-  type Plain (a, b, c, d, e, f, g) = (Plain a, Plain b, Plain c, Plain d, Plain e, Plain f, Plain g)
-  lift (x, y, z, u, v, w, r) = atup7 (lift x, lift y, lift z, lift u, lift v, lift w, lift r)
-
-instance (Arrays a, Arrays b, Arrays c, Arrays d, Arrays e, Arrays f, Arrays g)
-  => Unlift Acc (Acc a, Acc b, Acc c, Acc d, Acc e, Acc f, Acc g) where
-  unlift = unatup7
-
-instance (Lift Acc a, Lift Acc b, Lift Acc c, Lift Acc d, Lift Acc e, Lift Acc f, Lift Acc g, Lift Acc h,
-          Arrays (Plain a), Arrays (Plain b), Arrays (Plain c), Arrays (Plain d), Arrays (Plain e), Arrays (Plain f),
-          Arrays (Plain g), Arrays (Plain h))
-  => Lift Acc (a, b, c, d, e, f, g, h) where
-  type Plain (a, b, c, d, e, f, g, h)
-    = (Plain a, Plain b, Plain c, Plain d, Plain e, Plain f, Plain g, Plain h)
-  lift (x, y, z, u, v, w, r, s)
-    = atup8 (lift x, lift y, lift z, lift u, lift v, lift w, lift r, lift s)
-
-instance (Arrays a, Arrays b, Arrays c, Arrays d, Arrays e, Arrays f, Arrays g, Arrays h)
-  => Unlift Acc (Acc a, Acc b, Acc c, Acc d, Acc e, Acc f, Acc g, Acc h) where
-  unlift = unatup8
-
-instance (Lift Acc a, Lift Acc b, Lift Acc c, Lift Acc d, Lift Acc e,
-          Lift Acc f, Lift Acc g, Lift Acc h, Lift Acc i,
-          Arrays (Plain a), Arrays (Plain b), Arrays (Plain c), Arrays (Plain d), Arrays (Plain e),
-          Arrays (Plain f), Arrays (Plain g), Arrays (Plain h), Arrays (Plain i))
-  => Lift Acc (a, b, c, d, e, f, g, h, i) where
-  type Plain (a, b, c, d, e, f, g, h, i)
-    = (Plain a, Plain b, Plain c, Plain d, Plain e, Plain f, Plain g, Plain h, Plain i)
-  lift (x, y, z, u, v, w, r, s, t)
-    = atup9 (lift x, lift y, lift z, lift u, lift v, lift w, lift r, lift s, lift t)
-
-instance (Arrays a, Arrays b, Arrays c, Arrays d, Arrays e, Arrays f, Arrays g, Arrays h, Arrays i)
-  => Unlift Acc (Acc a, Acc b, Acc c, Acc d, Acc e, Acc f, Acc g, Acc h, Acc i) where
-  unlift = unatup9
-
-
--- Helpers to lift functions
-
--- |Lift a unary function into 'Exp'.
---
-lift1 :: (Unlift Exp e1, Lift Exp e2)
-      => (e1 -> e2)
-      -> Exp (Plain e1)
-      -> Exp (Plain e2)
-lift1 f = lift . f . unlift
-
--- |Lift a binary function into 'Exp'.
---
-lift2 :: (Unlift Exp e1, Unlift Exp e2, Lift Exp e3)
-      => (e1 -> e2 -> e3)
-      -> Exp (Plain e1)
-      -> Exp (Plain e2)
-      -> Exp (Plain e3)
-lift2 f x y = lift $ f (unlift x) (unlift y)
-
--- |Lift a unary function to a computation over rank-1 indices.
---
-ilift1 :: (Exp Int -> Exp Int) -> Exp DIM1 -> Exp DIM1
-ilift1 f = lift1 (\(Z:.i) -> Z :. f i)
-
--- |Lift a binary function to a computation over rank-1 indices.
---
-ilift2 :: (Exp Int -> Exp Int -> Exp Int) -> Exp DIM1 -> Exp DIM1 -> Exp DIM1
-ilift2 f = lift2 (\(Z:.i) (Z:.j) -> Z :. f i j)
-
-
--- Helpers to lift tuples
-
--- |Extract the first component of a pair.
---
-fst :: forall f a b. Unlift f (f a, f b) => f (Plain (f a), Plain (f b)) -> f a
-fst e = let (x, _:: f b) = unlift e in x
-
--- |Extract the second component of a pair.
---
-snd :: forall f a b. Unlift f (f a, f b) => f (Plain (f a), Plain (f b)) -> f b
-snd e = let (_::f a, y) = unlift e in y
-
--- |Converts an uncurried function to a curried function.
---
-curry :: Lift f (f a, f b) => (f (Plain (f a), Plain (f b)) -> f c) -> f a -> f b -> f c
-curry f x y = f (lift (x, y))
-
--- |Converts a curried function to a function on pairs.
---
-uncurry :: Unlift f (f a, f b) => (f a -> f b -> f c) -> f (Plain (f a), Plain (f b)) -> f c
-uncurry f t = let (x, y) = unlift t in f x y
-
--- Helpers to lift shapes and indices
-
--- |The one index for a rank-0 array.
---
-index0 :: Exp Z
-index0 = lift Z
-
--- |Turn an 'Int' expression into a rank-1 indexing expression.
---
-index1 :: Elt i => Exp i -> Exp (Z :. i)
-index1 i = lift (Z :. i)
-=======
-acond :: Arrays a
-      => Exp Bool               -- ^ if-condition
-      -> Acc a                  -- ^ then-array
-      -> Acc a                  -- ^ else-array
-      -> Acc a
-acond = Acc $$$ Acond
->>>>>>> 97df0b3f
-
-
 -- Shapes and indices
 -- ------------------
 
@@ -1037,11 +574,6 @@
 intersect :: Shape sh => Exp sh -> Exp sh -> Exp sh
 intersect = Exp $$ Intersect
 
-<<<<<<< HEAD
--- Flow-control
--- -----------------------
-=======
->>>>>>> 97df0b3f
 
 -- Flow-control
 -- ------------
