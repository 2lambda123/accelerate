--- conflicted
+++ resolved
@@ -590,11 +590,7 @@
           arr <- newArrayData (size dftsSh)
 
             -- initialise it with the default values
-<<<<<<< HEAD
-          let write ix = unsafeWriteArrayData arr (index dftsSh ix) (dftsPf ix)
-=======
-          let write ix = writeArrayData arr (toIndex dftsSh ix) (dftsPf ix)
->>>>>>> ed27f0eb
+          let write ix = unsafeWriteArrayData arr (toIndex dftsSh ix) (dftsPf ix)
           iter dftsSh write (>>) (return ())
 
             -- traverse the source dimension and project each element into
@@ -603,15 +599,9 @@
           let update ix = do
                             let target = (Sugar.sinkFromElt p) ix
                             unless (target == ignore) $ do
-<<<<<<< HEAD
-                              let i = index dftsSh target
+                              let i = toIndex dftsSh target
                               e <- unsafeReadArrayData arr i
                               unsafeWriteArrayData arr i (pf ix `f'` e)
-=======
-                              let i = toIndex dftsSh target
-                              e <- readArrayData arr i
-                              writeArrayData arr i (pf ix `f'` e)
->>>>>>> ed27f0eb
           iter sh update (>>) (return ())
 
             -- return the updated array
