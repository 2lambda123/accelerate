{-# LANGUAGE BangPatterns        #-}
{-# LANGUAGE FlexibleContexts    #-}
{-# LANGUAGE FlexibleInstances   #-}
{-# LANGUAGE GADTs               #-}
{-# LANGUAGE PatternGuards       #-}
{-# LANGUAGE RankNTypes          #-}
{-# LANGUAGE RecordWildCards     #-}
{-# LANGUAGE ScopedTypeVariables #-}
{-# LANGUAGE TemplateHaskell     #-}
{-# LANGUAGE TypeFamilies        #-}
{-# LANGUAGE TypeOperators       #-}
{-# LANGUAGE TypeSynonymInstances #-}
{-# LANGUAGE ViewPatterns        #-}
{-# OPTIONS_GHC -fno-warn-name-shadowing #-}
{-# OPTIONS_HADDOCK prune #-}
-- |
-- Module      : Data.Array.Accelerate.Interpreter
-- Copyright   : [2008..2014] Manuel M T Chakravarty, Gabriele Keller
--               [2008..2009] Sean Lee
--               [2009..2014] Trevor L. McDonell
--               [2014..2014] Frederik M. Madsen
-- License     : BSD3
--
-- Maintainer  : Manuel M T Chakravarty <chak@cse.unsw.edu.au>
-- Stability   : experimental
-- Portability : non-portable (GHC extensions)
--
-- This interpreter is meant to be a reference implementation of the semantics
-- of the embedded array language.  The emphasis is on defining the semantics
-- clearly, not on performance.
--
-- /Surface types versus representation types/
--
-- As a general rule, we perform all computations on representation types and we store all data
-- as values of representation types.  To guarantee the type safety of the interpreter, this
-- currently implies a lot of conversions between surface and representation types.  Optimising
-- the code by eliminating back and forth conversions is fine, but only where it doesn't
-- negatively affects clarity — after all, the main purpose of the interpreter is to serve as an
-- executable specification.
--

module Data.Array.Accelerate.Interpreter (

  -- * Interpret an array expression
  Arrays, run, run1, streamOut,

  -- Internal (hidden)
  evalPrim, evalPrimConst, evalPrj

) where

-- Tmp TODO del
import Debug.Trace

-- standard libraries
import Control.Monad
import Control.Monad.State                              ( State, put, runState )
import Control.Applicative                              ( (<$>) )
import Data.Bits
import Data.Char                                        ( chr, ord )
import Data.List                                        ( uncons )
import Data.Maybe                                       ( fromMaybe, fromJust )
import Prelude                                          hiding ( sum )
import System.IO.Unsafe                                 ( unsafePerformIO )

-- friends
import Data.Array.Accelerate.AST
import Data.Array.Accelerate.Analysis.Shape
import Data.Array.Accelerate.Array.Data
import Data.Array.Accelerate.Array.Lifted
import Data.Array.Accelerate.Array.Representation               ( SliceIndex(..) )
import Data.Array.Accelerate.Array.Sugar
import Data.Array.Accelerate.Debug                              ( queryFlag, chunk_size )
import Data.Array.Accelerate.Error
import Data.Array.Accelerate.Interpreter.Prim
import Data.Array.Accelerate.Trafo                              hiding ( Delayed )
import Data.Array.Accelerate.Product
import Data.Array.Accelerate.Type
import qualified Data.Array.Accelerate.Smart                    as Sugar
import qualified Data.Array.Accelerate.Trafo                    as AST
import qualified Data.Array.Accelerate.Array.Representation     as R


-- Program execution
-- -----------------

-- | Run a complete embedded array program using the reference interpreter.
--
run :: Arrays a => Sugar.Acc a -> a
run acc
  = let a = convertAccWith config acc
    in  evalOpenAcc a Empty


-- | Prepare and run an embedded array program of one argument
--
run1 :: (Arrays a, Arrays b) => (Sugar.Acc a -> Sugar.Acc b) -> a -> b
run1 afun
  = let f = convertAfunWith config afun
    in  evalOpenAfun f Empty


-- | Stream a lazily read list of input arrays through the given program,
-- collecting results as we go
--
streamOut :: Arrays a => Sugar.Seq [a] -> [a]
streamOut seq = let seq' = convertSeqWith config seq
                in evalDelayedSeq defaultSeqConfig seq'


config :: Phase
config =  Phase
  { recoverAccSharing      = True
  , recoverExpSharing      = True
  , recoverSeqSharing      = True
  , floatOutAccFromExp     = True
  , enableAccFusion        = True
  , convertOffsetOfSegment = False
  , vectoriseSequences     = True
  }


-- Delayed Arrays
-- --------------

-- Note that in contrast to the representation used in the optimised AST, the
-- delayed array representation used here is _only_ for delayed arrays --- we do
-- not require an optional Manifest|Delayed data type to evaluate the program.
--
data Delayed a where
  Delayed :: (Shape sh, Elt e)
          => sh
          -> (sh -> e)
          -> (Int -> e)
          -> Delayed (Array sh e)


-- Array expression evaluation
-- ---------------------------

type EvalAcc acc = forall aenv a. acc aenv a -> Val aenv -> a

-- Evaluate an open array function
--
evalOpenAfun :: DelayedOpenAfun aenv f -> Val aenv -> f
evalOpenAfun (Alam  f) aenv = \a -> evalOpenAfun f (aenv `Push` a)
evalOpenAfun (Abody b) aenv = evalOpenAcc b aenv


-- The core interpreter for optimised array programs
--
evalOpenAcc
    :: forall aenv a.
       DelayedOpenAcc aenv a
    -> Val aenv
    -> a
evalOpenAcc AST.Delayed{}       _    = $internalError "evalOpenAcc" "expected manifest array"
evalOpenAcc (AST.Manifest pacc) aenv =
  let
      manifest :: DelayedOpenAcc aenv a' -> a'
      manifest acc = evalOpenAcc acc aenv

      delayed :: DelayedOpenAcc aenv (Array sh e) -> Delayed (Array sh e)
      delayed AST.Manifest{}  = $internalError "evalOpenAcc" "expected delayed array"
      delayed AST.Delayed{..} = Delayed (evalE extentD) (evalF indexD) (evalF linearIndexD)

      evalE :: DelayedExp aenv t -> t
      evalE exp = evalPreExp evalOpenAcc exp aenv

      evalF :: DelayedFun aenv f -> f
      evalF fun = evalPreFun evalOpenAcc fun aenv
  in
  case pacc of
    Avar ix                     -> prj ix aenv
    Alet acc1 acc2              -> evalOpenAcc acc2 (aenv `Push` manifest acc1)
    Atuple atup                 -> toAtuple $ evalAtuple atup aenv
    Aprj ix atup                -> evalPrj ix . fromAtuple $ manifest atup
    Apply afun acc              -> evalOpenAfun afun aenv  $ manifest acc
    Aforeign _ afun acc         -> evalOpenAfun afun Empty $ manifest acc
    Acond p acc1 acc2
      | evalE p                 -> manifest acc1
      | otherwise               -> manifest acc2

    Awhile cond body acc        -> go (manifest acc)
      where
        p       = evalOpenAfun cond aenv
        f       = evalOpenAfun body aenv
        go !x
          | p x ! Z     = go (f x)
          | otherwise   = x

    Use arr                     -> toArr arr
    Unit e                      -> unitOp (evalE e)
    Collect s cs                -> fromMaybe (evalSeq defaultSeqConfig s aenv)
                                             (evalSeq defaultSeqConfig <$> cs <*> pure aenv)
    -- Collect s cs                -> evalSeq defaultSeqConfig s aenv


    -- Producers
    -- ---------
    Map f acc                   -> mapOp (evalF f) (delayed acc)
    Generate sh f               -> generateOp (evalE sh) (evalF f)
    Transform sh p f acc        -> transformOp (evalE sh) (evalF p) (evalF f) (delayed acc)
    Backpermute sh p acc        -> backpermuteOp (evalE sh) (evalF p) (delayed acc)
    Reshape sh acc              -> reshapeOp (evalE sh) (manifest acc)

    ZipWith f acc1 acc2         -> zipWithOp (evalF f) (delayed acc1) (delayed acc2)
    Replicate slice slix acc    -> replicateOp slice (evalE slix) (manifest acc)
    Slice slice acc slix        -> sliceOp slice (manifest acc) (evalE slix)

    -- Consumers
    -- ---------
    Fold f z acc                -> foldOp (evalF f) (evalE z) (delayed acc)
    Fold1 f acc                 -> fold1Op (evalF f) (delayed acc)
    FoldSeg f z acc seg         -> foldSegOp (evalF f) (evalE z) (delayed acc) (delayed seg)
    Fold1Seg f acc seg          -> fold1SegOp (evalF f) (delayed acc) (delayed seg)
    Scanl f z acc               -> scanlOp (evalF f) (evalE z) (delayed acc)
    Scanl' f z acc              -> scanl'Op (evalF f) (evalE z) (delayed acc)
    Scanl1 f acc                -> scanl1Op (evalF f) (delayed acc)
    Scanr f z acc               -> scanrOp (evalF f) (evalE z) (delayed acc)
    Scanr' f z acc              -> scanr'Op (evalF f) (evalE z) (delayed acc)
    Scanr1 f acc                -> scanr1Op (evalF f) (delayed acc)
    Permute f def p acc         -> permuteOp (evalF f) (manifest def) (evalF p) (delayed acc)
    Stencil sten b acc          -> stencilOp (evalF sten) b (manifest acc)
    Stencil2 sten b1 acc1 b2 acc2-> stencil2Op (evalF sten) b1 (manifest acc1) b2 (manifest acc2)

-- Array tuple construction and projection
--
evalAtuple :: Atuple (DelayedOpenAcc aenv) t -> Val aenv -> t
evalAtuple NilAtup        _    = ()
evalAtuple (SnocAtup t a) aenv = (evalAtuple t aenv, evalOpenAcc a aenv)


-- Array primitives
-- ----------------

unitOp :: Elt e => e -> Scalar e
unitOp e = newArray Z (const e)


generateOp
    :: (Shape sh, Elt e)
    => sh
    -> (sh -> e)
    -> Array sh e
generateOp = newArray


transformOp
    :: (Shape sh, Shape sh', Elt b)
    => sh'
    -> (sh' -> sh)
    -> (a -> b)
    -> Delayed (Array sh a)
    -> Array sh' b
transformOp sh' p f (Delayed _ xs _)
  = newArray sh' (\ix -> f (xs $ p ix))


reshapeOp
    :: (Shape sh, Shape sh', Elt e)
    => sh
    -> Array sh' e
    -> Array sh  e
reshapeOp newShape arr@(Array _ adata)
  = $boundsCheck "reshape" "shape mismatch" (size newShape == size (shape arr))
  $ Array (fromElt newShape) adata


replicateOp
    :: (Shape sh, Shape sl, Elt slix, Elt e)
    => SliceIndex (EltRepr slix) (EltRepr sl) co (EltRepr sh)
    -> slix
    -> Array sl e
    -> Array sh e
replicateOp slice slix arr
  = newArray (toElt sh) (\ix -> arr ! liftToElt pf ix)
  where
    (sh, pf) = extend slice (fromElt slix) (fromElt (shape arr))

    extend :: SliceIndex slix sl co dim
           -> slix
           -> sl
           -> (dim, dim -> sl)
    extend SliceNil              ()        ()       = ((), const ())
    extend (SliceAll sliceIdx)   (slx, ()) (sl, sz)
      = let (dim', f') = extend sliceIdx slx sl
        in  ((dim', sz), \(ix, i) -> (f' ix, i))
    extend (SliceFixed sliceIdx) (slx, sz) sl
      = let (dim', f') = extend sliceIdx slx sl
        in  ((dim', sz), \(ix, _) -> f' ix)


sliceOp
    :: (Shape sh, Shape sl, Elt slix, Elt e)
    => SliceIndex (EltRepr slix) (EltRepr sl) co (EltRepr sh)
    -> Array sh e
    -> slix
    -> Array sl e
sliceOp slice arr slix
  = newArray (toElt sh') (\ix -> arr ! liftToElt pf ix)
  where
    (sh', pf) = restrict slice (fromElt slix) (fromElt (shape arr))

    restrict :: SliceIndex slix sl co sh
             -> slix
             -> sh
             -> (sl, sl -> sh)
    restrict SliceNil              ()        ()       = ((), const ())
    restrict (SliceAll sliceIdx)   (slx, ()) (sl, sz)
      = let (sl', f') = restrict sliceIdx slx sl
        in  ((sl', sz), \(ix, i) -> (f' ix, i))
    restrict (SliceFixed sliceIdx) (slx, i)  (sl, sz)
      = let (sl', f') = restrict sliceIdx slx sl
        in  $indexCheck "slice" i sz $ (sl', \ix -> (f' ix, i))


mapOp :: (Shape sh, Elt a, Elt b)
      => (a -> b)
      -> Delayed (Array sh a)
      -> Array sh b
mapOp f (Delayed sh xs _)
  = newArray sh (\ix -> f (xs ix))


zipWithOp
    :: (Shape sh, Elt a, Elt b, Elt c)
    => (a -> b -> c)
    -> Delayed (Array sh a)
    -> Delayed (Array sh b)
    -> Array sh c
zipWithOp f (Delayed shx xs _) (Delayed shy ys _)
  = newArray (shx `intersect` shy) (\ix -> f (xs ix) (ys ix))

foldOp
    :: (Shape sh, Elt e)
    => (e -> e -> e)
    -> e
    -> Delayed (Array (sh :. Int) e)
    -> Array sh e
foldOp f z (Delayed (sh :. n) arr _)
  | size sh == 0
  = newArray (listToShape . map (max 1) . shapeToList $ sh) (const z)

  | otherwise
  = newArray sh (\ix -> iter (Z:.n) (\(Z:.i) -> arr (ix :. i)) f z)


fold1Op
    :: (Shape sh, Elt e)
    => (e -> e -> e)
    -> Delayed (Array (sh :. Int) e)
    -> Array sh e
fold1Op f (Delayed (sh :. n) arr _)
  = newArray sh (\ix -> iter1 (Z:.n) (\(Z:.i) -> arr (ix :. i)) f)


foldSegOp
    :: forall sh e i. (Shape sh, Elt e, Elt i, IsIntegral i)
    => (e -> e -> e)
    -> e
    -> Delayed (Array (sh :. Int) e)
    -> Delayed (Segments i)
    -> Array (sh :. Int) e
foldSegOp f z (Delayed (sh :. _) arr _) seg@(Delayed (Z :. n) _ _)
  | IntegralDict <- integralDict (integralType :: IntegralType i)
  = newArray (sh :. n)
  $ \(sz :. ix) -> let start = fromIntegral $ offset ! (Z :. ix)
                       end   = fromIntegral $ offset ! (Z :. ix+1)
                   in
                   iter (Z :. end-start) (\(Z:.i) -> arr (sz :. start+i)) f z
  where
    offset      = scanlOp (+) 0 seg


fold1SegOp
    :: forall sh e i. (Shape sh, Elt e, Elt i, IsIntegral i)
    => (e -> e -> e)
    -> Delayed (Array (sh :. Int) e)
    -> Delayed (Segments i)
    -> Array (sh :. Int) e
fold1SegOp f (Delayed (sh :. _) arr _) seg@(Delayed (Z :. n) _ _)
  | IntegralDict <- integralDict (integralType :: IntegralType i)
  = newArray (sh :. n)
  $ \(sz :. ix) -> let start = fromIntegral $ offset ! (Z :. ix)
                       end   = fromIntegral $ offset ! (Z :. ix+1)
                   in
                   iter1 (Z :. end-start) (\(Z:.i) -> arr (sz :. start+i)) f
  where
    offset      = scanlOp (+) 0 seg


scanl1Op
    :: Elt e
    => (e -> e -> e)
    -> Delayed (Vector e)
    -> Vector e
scanl1Op f (Delayed sh@(Z :. n) _ ain)
  = adata `seq` Array (fromElt sh) adata
  where
    f'          = sinkFromElt2 f
    --
    (adata, _)  = runArrayData $ do
      aout <- newArrayData n

      let write (Z:.0) = unsafeWriteArrayData aout 0 (fromElt $ ain 0)
          write (Z:.i) = do
            x <- unsafeReadArrayData aout (i-1)
            y <- return . fromElt $  ain  i
            unsafeWriteArrayData aout i (f' x y)

      iter1 sh write (>>)
      return (aout, undefined)


scanlOp
    :: Elt e
    => (e -> e -> e)
    -> e
    -> Delayed (Vector e)
    -> Vector e
scanlOp f z (Delayed (Z :. n) _ ain)
  = adata `seq` Array (fromElt sh') adata
  where
    sh'         = Z :. n+1
    f'          = sinkFromElt2 f
    --
    (adata, _)  = runArrayData $ do
      aout <- newArrayData (n+1)

      let write (Z:.0) = unsafeWriteArrayData aout 0 (fromElt z)
          write (Z:.i) = do
            x <- unsafeReadArrayData aout (i-1)
            y <- return . fromElt $  ain  (i-1)
            unsafeWriteArrayData aout i (f' x y)

      iter sh' write (>>) (return ())
      return (aout, undefined)


scanl'Op
    :: Elt e
    => (e -> e -> e)
    -> e
    -> Delayed (Vector e)
    -> (Vector e, Scalar e)
scanl'Op f z (scanlOp f z -> arr)
  = let
        arr'    = case arr of Array _ adata -> Array ((), n-1) adata
        sum     = unitOp (arr ! (Z:.n-1))
        n       = size (shape arr)
    in
    (arr', sum)


scanrOp
    :: Elt e
    => (e -> e -> e)
    -> e
    -> Delayed (Vector e)
    -> Vector e
scanrOp f z (Delayed (Z :. n) _ ain)
  = adata `seq` Array (fromElt sh') adata
  where
    sh'         = Z :. n+1
    f'          = sinkFromElt2 f
    --
    (adata, _)  = runArrayData $ do
      aout <- newArrayData (n+1)

      let write (Z:.0) = unsafeWriteArrayData aout n (fromElt z)
          write (Z:.i) = do
            x <- unsafeReadArrayData aout (n-i+1)
            y <- return . fromElt $  ain  (n-i)
            unsafeWriteArrayData aout (n-i) (f' x y)

      iter sh' write (>>) (return ())
      return (aout, undefined)


scanr1Op
    :: Elt e
    => (e -> e -> e)
    -> Delayed (Vector e)
    -> Vector e
scanr1Op f (Delayed sh@(Z :. n) _ ain)
  = adata `seq` Array (fromElt sh) adata
  where
    f'          = sinkFromElt2 f
    --
    (adata, _)  = runArrayData $ do
      aout <- newArrayData n

      let write (Z:.0) = unsafeWriteArrayData aout (n-1) (fromElt $ ain (n-1))
          write (Z:.i) = do
            x <- unsafeReadArrayData aout (n-i)
            y <- return . fromElt $  ain  (n-i-1)
            unsafeWriteArrayData aout (n-i-1) (f' x y)

      iter1 sh write (>>)
      return (aout, undefined)


scanr'Op
    :: forall e. Elt e
    => (e -> e -> e)
    -> e
    -> Delayed (Vector e)
    -> (Vector e, Scalar e)
scanr'Op f z (Delayed (Z :. n) _ ain)
  = (Array ((),n) adata, unitOp (toElt asum))
  where
    f' x y      = sinkFromElt2 f (fromElt x) y
    --
    (adata, asum) = runArrayData $ do
      aout <- newArrayData n

      let trav i !y | i < 0     = return y
          trav i y              = do
            unsafeWriteArrayData aout i y
            trav (i-1) (f' (ain i) y)

      final <- trav (n-1) (fromElt z)
      return (aout, final)


permuteOp
    :: (Shape sh, Shape sh', Elt e)
    => (e -> e -> e)
    -> Array sh' e
    -> (sh -> sh')
    -> Delayed (Array sh  e)
    -> Array sh' e
permuteOp f def@(Array _ adef) p (Delayed sh _ ain)
  = adata `seq` Array (fromElt sh') adata
  where
    sh'         = shape def
    n'          = size sh'
    f'          = sinkFromElt2 f
    --
    (adata, _)  = runArrayData $ do
      aout <- newArrayData n'

      let -- initialise array with default values
          init i
            | i >= n'   = return ()
            | otherwise = do
                x <- unsafeReadArrayData adef i
                unsafeWriteArrayData aout i x
                init (i+1)

          -- project each element onto the destination array and update
          update src
            = let dst   = p src
                  i     = toIndex sh  src
                  j     = toIndex sh' dst
              in
              unless (fromElt dst == R.ignore) $ do
                x <- return . fromElt $  ain  i
                y <- unsafeReadArrayData aout j
                unsafeWriteArrayData aout j (f' x y)

      init 0
      iter sh update (>>) (return ())
      return (aout, undefined)


backpermuteOp
    :: (Shape sh, Shape sh', Elt e)
    => sh'
    -> (sh' -> sh)
    -> Delayed (Array sh e)
    -> Array sh' e
backpermuteOp sh' p (Delayed _ arr _)
  = newArray sh' (\ix -> arr $ p ix)


stencilOp
    :: (Elt a, Elt b, Stencil sh a stencil)
    => (stencil -> b)
    -> Boundary (EltRepr a)
    -> Array sh a
    -> Array sh b
stencilOp stencil boundary arr
  = newArray sh f
  where
    f           = stencil . stencilAccess bounded
    sh          = shape arr
    --
    bounded ix  =
      case bound sh ix boundary of
        Left v    -> toElt v
        Right ix' -> arr ! ix'


stencil2Op
    :: (Elt a, Elt b, Elt c, Stencil sh a stencil1, Stencil sh b stencil2)
    => (stencil1 -> stencil2 -> c)
    -> Boundary (EltRepr a)
    -> Array sh a
    -> Boundary (EltRepr b)
    -> Array sh b
    -> Array sh c
stencil2Op stencil boundary1 arr1 boundary2 arr2
  = newArray (sh1 `intersect` sh2) f
  where
    sh1         = shape arr1
    sh2         = shape arr2
    f ix        = stencil (stencilAccess bounded1 ix)
                          (stencilAccess bounded2 ix)

    bounded1 ix =
      case bound sh1 ix boundary1 of
        Left v    -> toElt v
        Right ix' -> arr1 ! ix'

    bounded2 ix =
      case bound sh2 ix boundary2 of
        Left v    -> toElt v
        Right ix' -> arr2 ! ix'

toSeqOp :: forall slix sl dim co e proxy. (Elt slix, Shape sl, Shape dim, Elt e)
        => SliceIndex (EltRepr slix)
                      (EltRepr sl)
                      co
                      (EltRepr dim)
        -> proxy slix
        -> Array dim e
        -> [Array sl e]
toSeqOp sliceIndex _ arr = map (sliceOp sliceIndex arr :: slix -> Array sl e)
                               (enumSlices sliceIndex (shape arr))

-- Scalar expression evaluation
-- ----------------------------

-- Evaluate a closed scalar expression
--
evalPreExp :: EvalAcc acc -> PreExp acc aenv t -> Val aenv -> t
evalPreExp evalAcc e aenv = evalPreOpenExp evalAcc e EmptyElt aenv

-- Evaluate a closed scalar function
--
evalPreFun :: EvalAcc acc -> PreFun acc aenv t -> Val aenv -> t
evalPreFun evalAcc f aenv = evalPreOpenFun evalAcc f EmptyElt aenv

-- Evaluate an open scalar function
--
evalPreOpenFun :: EvalAcc acc -> PreOpenFun acc env aenv t -> ValElt env -> Val aenv -> t
evalPreOpenFun evalAcc (Body e) env aenv = evalPreOpenExp evalAcc e env aenv
evalPreOpenFun evalAcc (Lam f)  env aenv =
  \x -> evalPreOpenFun evalAcc f (env `PushElt` fromElt x) aenv


-- Evaluate an open scalar expression
--
-- NB: The implementation of 'Index' and 'Shape' demonstrate clearly why
--     array expressions must be hoisted out of scalar expressions before code
--     execution. If these operations are in the body of a function that gets
--     mapped over an array, the array argument would be evaluated many times
--     leading to a large amount of wasteful recomputation.
--
evalPreOpenExp
    :: forall acc env aenv t.
       EvalAcc acc
    -> PreOpenExp acc env aenv t
    -> ValElt env
    -> Val aenv
    -> t
evalPreOpenExp evalAcc pexp env aenv =
  let
      evalE :: PreOpenExp acc env aenv t' -> t'
      evalE e = evalPreOpenExp evalAcc e env aenv

      evalF :: PreOpenFun acc env aenv f' -> f'
      evalF f = evalPreOpenFun evalAcc f env aenv

      evalA :: acc aenv a -> a
      evalA a = evalAcc a aenv
  in
  case pexp of
    Let exp1 exp2               -> let !v1  = evalE exp1
                                       env' = env `PushElt` fromElt v1
                                   in  evalPreOpenExp evalAcc exp2 env' aenv
    Var ix                      -> prjElt ix env
    Const c                     -> toElt c
    PrimConst c                 -> evalPrimConst c
    PrimApp f x                 -> evalPrim f (evalE x)
    Tuple tup                   -> toTuple $ evalTuple evalAcc tup env aenv
    Prj ix tup                  -> evalPrj ix . fromTuple $ evalE tup
    IndexNil                    -> Z
    IndexAny                    -> Any
    IndexCons sh sz             -> evalE sh :. evalE sz
    IndexHead sh                -> let _  :. ix = evalE sh in ix
    IndexTail sh                -> let ix :. _  = evalE sh in ix
    IndexTrans sh               -> transpose (evalE sh)
    IndexSlice slice slix sh    -> toElt $ restrict slice (fromElt (evalE slix))
                                                          (fromElt (evalE sh))
      where
        restrict :: SliceIndex slix sl co sh -> slix -> sh -> sl
        restrict SliceNil              ()        ()         = ()
        restrict (SliceAll sliceIdx)   (slx, ()) (sl, sz)   =
          let sl' = restrict sliceIdx slx sl
          in  (sl', sz)
        restrict (SliceFixed sliceIdx) (slx, _i)  (sl, _sz) =
          restrict sliceIdx slx sl

    IndexFull slice slix sh     -> toElt $ extend slice (fromElt (evalE slix))
                                                        (fromElt (evalE sh))
      where
        extend :: SliceIndex slix sl co sh -> slix -> sl -> sh
        extend SliceNil              ()        ()       = ()
        extend (SliceAll sliceIdx)   (slx, ()) (sl, sz) =
          let sh' = extend sliceIdx slx sl
          in  (sh', sz)
        extend (SliceFixed sliceIdx) (slx, sz) sl       =
          let sh' = extend sliceIdx slx sl
          in  (sh', sz)

    ToIndex sh ix               -> toIndex (evalE sh) (evalE ix)
    FromIndex sh ix             -> fromIndex (evalE sh) (evalE ix)
    Cond c t e
      | evalE c                 -> evalE t
      | otherwise               -> evalE e

    While cond body seed        -> go (evalE seed)
      where
        f       = evalF body
        p       = evalF cond
        go !x
          | p x         = go (f x)
          | otherwise   = x

    Index acc ix                -> evalA acc ! evalE ix
    LinearIndex acc i           -> let a  = evalA acc
                                       ix = fromIndex (shape a) (evalE i)
                                   in a ! ix
    Shape acc                   -> shape (evalA acc)
    ShapeSize sh                -> size (evalE sh)
    Intersect sh1 sh2           -> intersect (evalE sh1) (evalE sh2)
    Union sh1 sh2               -> union (evalE sh1) (evalE sh2)
    Foreign _ f e               -> evalPreOpenFun evalAcc f EmptyElt Empty $ evalE e


<<<<<<< HEAD
=======
-- Scalar primitives
-- -----------------

evalPrimConst :: PrimConst a -> a
evalPrimConst (PrimMinBound ty) = evalMinBound ty
evalPrimConst (PrimMaxBound ty) = evalMaxBound ty
evalPrimConst (PrimPi       ty) = evalPi ty

evalPrim :: PrimFun p -> p
evalPrim (PrimAdd             ty) = evalAdd ty
evalPrim (PrimSub             ty) = evalSub ty
evalPrim (PrimMul             ty) = evalMul ty
evalPrim (PrimNeg             ty) = evalNeg ty
evalPrim (PrimAbs             ty) = evalAbs ty
evalPrim (PrimSig             ty) = evalSig ty
evalPrim (PrimQuot            ty) = evalQuot ty
evalPrim (PrimRem             ty) = evalRem ty
evalPrim (PrimQuotRem         ty) = evalQuotRem ty
evalPrim (PrimIDiv            ty) = evalIDiv ty
evalPrim (PrimMod             ty) = evalMod ty
evalPrim (PrimDivMod          ty) = evalDivMod ty
evalPrim (PrimBAnd            ty) = evalBAnd ty
evalPrim (PrimBOr             ty) = evalBOr ty
evalPrim (PrimBXor            ty) = evalBXor ty
evalPrim (PrimBNot            ty) = evalBNot ty
evalPrim (PrimBShiftL         ty) = evalBShiftL ty
evalPrim (PrimBShiftR         ty) = evalBShiftR ty
evalPrim (PrimBRotateL        ty) = evalBRotateL ty
evalPrim (PrimBRotateR        ty) = evalBRotateR ty
evalPrim (PrimFDiv            ty) = evalFDiv ty
evalPrim (PrimRecip           ty) = evalRecip ty
evalPrim (PrimSin             ty) = evalSin ty
evalPrim (PrimCos             ty) = evalCos ty
evalPrim (PrimTan             ty) = evalTan ty
evalPrim (PrimAsin            ty) = evalAsin ty
evalPrim (PrimAcos            ty) = evalAcos ty
evalPrim (PrimAtan            ty) = evalAtan ty
evalPrim (PrimSinh            ty) = evalSinh ty
evalPrim (PrimCosh            ty) = evalCosh ty
evalPrim (PrimTanh            ty) = evalTanh ty
evalPrim (PrimAsinh           ty) = evalAsinh ty
evalPrim (PrimAcosh           ty) = evalAcosh ty
evalPrim (PrimAtanh           ty) = evalAtanh ty
evalPrim (PrimExpFloating     ty) = evalExpFloating ty
evalPrim (PrimSqrt            ty) = evalSqrt ty
evalPrim (PrimLog             ty) = evalLog ty
evalPrim (PrimFPow            ty) = evalFPow ty
evalPrim (PrimLogBase         ty) = evalLogBase ty
evalPrim (PrimTruncate     ta tb) = evalTruncate ta tb
evalPrim (PrimRound        ta tb) = evalRound ta tb
evalPrim (PrimFloor        ta tb) = evalFloor ta tb
evalPrim (PrimCeiling      ta tb) = evalCeiling ta tb
evalPrim (PrimAtan2           ty) = evalAtan2 ty
evalPrim (PrimIsNaN           ty) = evalIsNaN ty
evalPrim (PrimLt              ty) = evalLt ty
evalPrim (PrimGt              ty) = evalGt ty
evalPrim (PrimLtEq            ty) = evalLtEq ty
evalPrim (PrimGtEq            ty) = evalGtEq ty
evalPrim (PrimEq              ty) = evalEq ty
evalPrim (PrimNEq             ty) = evalNEq ty
evalPrim (PrimMax             ty) = evalMax ty
evalPrim (PrimMin             ty) = evalMin ty
evalPrim PrimLAnd                 = evalLAnd
evalPrim PrimLOr                  = evalLOr
evalPrim PrimLNot                 = evalLNot
evalPrim PrimOrd                  = evalOrd
evalPrim PrimChr                  = evalChr
evalPrim PrimBoolToInt            = evalBoolToInt
evalPrim (PrimFromIntegral ta tb) = evalFromIntegral ta tb


>>>>>>> ab589223
-- Tuple construction and projection
-- ---------------------------------

evalTuple :: EvalAcc acc -> Tuple (PreOpenExp acc env aenv) t -> ValElt env -> Val aenv -> t
evalTuple _       NilTup            _env _aenv = ()
evalTuple evalAcc (tup `SnocTup` e) env  aenv  =
  (evalTuple evalAcc tup env aenv, evalPreOpenExp evalAcc e env aenv)

evalPrj :: TupleIdx t e -> t -> e
evalPrj ZeroTupIdx       (!_, v)   = v
evalPrj (SuccTupIdx idx) (tup, !_) = evalPrj idx tup
  -- FIXME: Strictly speaking, we ought to force all components of a tuples;
  --        not only those that we happen to encounter during the recursive
  --        walk.

<<<<<<< HEAD
=======

-- Implementation of scalar primitives
-- -----------------------------------

evalLAnd :: (Bool, Bool) -> Bool
evalLAnd (x, y) = x && y

evalLOr  :: (Bool, Bool) -> Bool
evalLOr (x, y) = x || y

evalLNot :: Bool -> Bool
evalLNot = not

evalOrd :: Char -> Int
evalOrd = ord

evalChr :: Int -> Char
evalChr = chr

evalBoolToInt :: Bool -> Int
evalBoolToInt = fromEnum

evalFromIntegral :: IntegralType a -> NumType b -> a -> b
evalFromIntegral ta (IntegralNumType tb)
  | IntegralDict <- integralDict ta
  , IntegralDict <- integralDict tb
  = fromIntegral

evalFromIntegral ta (FloatingNumType tb)
  | IntegralDict <- integralDict ta
  , FloatingDict <- floatingDict tb
  = fromIntegral


-- Extract methods from reified dictionaries
--

-- Constant methods of Bounded
--

evalMinBound :: BoundedType a -> a
evalMinBound (IntegralBoundedType ty)
  | IntegralDict <- integralDict ty
  = minBound

evalMinBound (NonNumBoundedType   ty)
  | NonNumDict   <- nonNumDict ty
  = minBound

evalMaxBound :: BoundedType a -> a
evalMaxBound (IntegralBoundedType ty)
  | IntegralDict <- integralDict ty
  = maxBound

evalMaxBound (NonNumBoundedType   ty)
  | NonNumDict   <- nonNumDict ty
  = maxBound

-- Constant method of floating
--

evalPi :: FloatingType a -> a
evalPi ty | FloatingDict <- floatingDict ty = pi

evalSin :: FloatingType a -> (a -> a)
evalSin ty | FloatingDict <- floatingDict ty = sin

evalCos :: FloatingType a -> (a -> a)
evalCos ty | FloatingDict <- floatingDict ty = cos

evalTan :: FloatingType a -> (a -> a)
evalTan ty | FloatingDict <- floatingDict ty = tan

evalAsin :: FloatingType a -> (a -> a)
evalAsin ty | FloatingDict <- floatingDict ty = asin

evalAcos :: FloatingType a -> (a -> a)
evalAcos ty | FloatingDict <- floatingDict ty = acos

evalAtan :: FloatingType a -> (a -> a)
evalAtan ty | FloatingDict <- floatingDict ty = atan

evalSinh :: FloatingType a -> (a -> a)
evalSinh ty | FloatingDict <- floatingDict ty = sinh

evalCosh :: FloatingType a -> (a -> a)
evalCosh ty | FloatingDict <- floatingDict ty = cosh

evalTanh :: FloatingType a -> (a -> a)
evalTanh ty | FloatingDict <- floatingDict ty = tanh

evalAsinh :: FloatingType a -> (a -> a)
evalAsinh ty | FloatingDict <- floatingDict ty = asinh

evalAcosh :: FloatingType a -> (a -> a)
evalAcosh ty | FloatingDict <- floatingDict ty = acosh

evalAtanh :: FloatingType a -> (a -> a)
evalAtanh ty | FloatingDict <- floatingDict ty = atanh

evalExpFloating :: FloatingType a -> (a -> a)
evalExpFloating ty | FloatingDict <- floatingDict ty = exp

evalSqrt :: FloatingType a -> (a -> a)
evalSqrt ty | FloatingDict <- floatingDict ty = sqrt

evalLog :: FloatingType a -> (a -> a)
evalLog ty | FloatingDict <- floatingDict ty = log

evalFPow :: FloatingType a -> ((a, a) -> a)
evalFPow ty | FloatingDict <- floatingDict ty = uncurry (**)

evalLogBase :: FloatingType a -> ((a, a) -> a)
evalLogBase ty | FloatingDict <- floatingDict ty = uncurry logBase

evalTruncate :: FloatingType a -> IntegralType b -> (a -> b)
evalTruncate ta tb
  | FloatingDict <- floatingDict ta
  , IntegralDict <- integralDict tb
  = truncate

evalRound :: FloatingType a -> IntegralType b -> (a -> b)
evalRound ta tb
  | FloatingDict <- floatingDict ta
  , IntegralDict <- integralDict tb
  = round

evalFloor :: FloatingType a -> IntegralType b -> (a -> b)
evalFloor ta tb
  | FloatingDict <- floatingDict ta
  , IntegralDict <- integralDict tb
  = floor

evalCeiling :: FloatingType a -> IntegralType b -> (a -> b)
evalCeiling ta tb
  | FloatingDict <- floatingDict ta
  , IntegralDict <- integralDict tb
  = ceiling

evalAtan2 :: FloatingType a -> ((a, a) -> a)
evalAtan2 ty | FloatingDict <- floatingDict ty = uncurry atan2

evalIsNaN :: FloatingType a -> (a -> Bool)
evalIsNaN ty | FloatingDict <- floatingDict ty = isNaN


-- Methods of Num
--

evalAdd :: NumType a -> ((a, a) -> a)
evalAdd (IntegralNumType ty) | IntegralDict <- integralDict ty = uncurry (+)
evalAdd (FloatingNumType ty) | FloatingDict <- floatingDict ty = uncurry (+)

evalSub :: NumType a -> ((a, a) -> a)
evalSub (IntegralNumType ty) | IntegralDict <- integralDict ty = uncurry (-)
evalSub (FloatingNumType ty) | FloatingDict <- floatingDict ty = uncurry (-)

evalMul :: NumType a -> ((a, a) -> a)
evalMul (IntegralNumType ty) | IntegralDict <- integralDict ty = uncurry (*)
evalMul (FloatingNumType ty) | FloatingDict <- floatingDict ty = uncurry (*)

evalNeg :: NumType a -> (a -> a)
evalNeg (IntegralNumType ty) | IntegralDict <- integralDict ty = negate
evalNeg (FloatingNumType ty) | FloatingDict <- floatingDict ty = negate

evalAbs :: NumType a -> (a -> a)
evalAbs (IntegralNumType ty) | IntegralDict <- integralDict ty = abs
evalAbs (FloatingNumType ty) | FloatingDict <- floatingDict ty = abs

evalSig :: NumType a -> (a -> a)
evalSig (IntegralNumType ty) | IntegralDict <- integralDict ty = signum
evalSig (FloatingNumType ty) | FloatingDict <- floatingDict ty = signum

evalQuot :: IntegralType a -> ((a, a) -> a)
evalQuot ty | IntegralDict <- integralDict ty = uncurry quot

evalRem :: IntegralType a -> ((a, a) -> a)
evalRem ty | IntegralDict <- integralDict ty = uncurry rem

evalQuotRem :: IntegralType a -> ((a, a) -> (a, a))
evalQuotRem ty | IntegralDict <- integralDict ty = uncurry quotRem

evalIDiv :: IntegralType a -> ((a, a) -> a)
evalIDiv ty | IntegralDict <- integralDict ty = uncurry div

evalMod :: IntegralType a -> ((a, a) -> a)
evalMod ty | IntegralDict <- integralDict ty = uncurry mod

evalDivMod :: IntegralType a -> ((a, a) -> (a, a))
evalDivMod ty | IntegralDict <- integralDict ty = uncurry divMod

evalBAnd :: IntegralType a -> ((a, a) -> a)
evalBAnd ty | IntegralDict <- integralDict ty = uncurry (.&.)

evalBOr :: IntegralType a -> ((a, a) -> a)
evalBOr ty | IntegralDict <- integralDict ty = uncurry (.|.)

evalBXor :: IntegralType a -> ((a, a) -> a)
evalBXor ty | IntegralDict <- integralDict ty = uncurry xor

evalBNot :: IntegralType a -> (a -> a)
evalBNot ty | IntegralDict <- integralDict ty = complement

evalBShiftL :: IntegralType a -> ((a, Int) -> a)
evalBShiftL ty | IntegralDict <- integralDict ty = uncurry shiftL

evalBShiftR :: IntegralType a -> ((a, Int) -> a)
evalBShiftR ty | IntegralDict <- integralDict ty = uncurry shiftR

evalBRotateL :: IntegralType a -> ((a, Int) -> a)
evalBRotateL ty | IntegralDict <- integralDict ty = uncurry rotateL

evalBRotateR :: IntegralType a -> ((a, Int) -> a)
evalBRotateR ty | IntegralDict <- integralDict ty = uncurry rotateR

evalFDiv :: FloatingType a -> ((a, a) -> a)
evalFDiv ty | FloatingDict <- floatingDict ty = uncurry (/)

evalRecip :: FloatingType a -> (a -> a)
evalRecip ty | FloatingDict <- floatingDict ty = recip



evalLt :: ScalarType a -> ((a, a) -> Bool)
evalLt (NumScalarType (IntegralNumType ty)) | IntegralDict <- integralDict ty = uncurry (<)
evalLt (NumScalarType (FloatingNumType ty)) | FloatingDict <- floatingDict ty = uncurry (<)
evalLt (NonNumScalarType ty)                | NonNumDict   <- nonNumDict ty   = uncurry (<)

evalGt :: ScalarType a -> ((a, a) -> Bool)
evalGt (NumScalarType (IntegralNumType ty)) | IntegralDict <- integralDict ty = uncurry (>)
evalGt (NumScalarType (FloatingNumType ty)) | FloatingDict <- floatingDict ty = uncurry (>)
evalGt (NonNumScalarType ty)                | NonNumDict   <- nonNumDict ty   = uncurry (>)

evalLtEq :: ScalarType a -> ((a, a) -> Bool)
evalLtEq (NumScalarType (IntegralNumType ty)) | IntegralDict <- integralDict ty = uncurry (<=)
evalLtEq (NumScalarType (FloatingNumType ty)) | FloatingDict <- floatingDict ty = uncurry (<=)
evalLtEq (NonNumScalarType ty)                | NonNumDict   <- nonNumDict ty   = uncurry (<=)

evalGtEq :: ScalarType a -> ((a, a) -> Bool)
evalGtEq (NumScalarType (IntegralNumType ty)) | IntegralDict <- integralDict ty = uncurry (>=)
evalGtEq (NumScalarType (FloatingNumType ty)) | FloatingDict <- floatingDict ty = uncurry (>=)
evalGtEq (NonNumScalarType ty)                | NonNumDict   <- nonNumDict ty   = uncurry (>=)

evalEq :: ScalarType a -> ((a, a) -> Bool)
evalEq (NumScalarType (IntegralNumType ty)) | IntegralDict <- integralDict ty = uncurry (==)
evalEq (NumScalarType (FloatingNumType ty)) | FloatingDict <- floatingDict ty = uncurry (==)
evalEq (NonNumScalarType ty)                | NonNumDict   <- nonNumDict ty   = uncurry (==)

evalNEq :: ScalarType a -> ((a, a) -> Bool)
evalNEq (NumScalarType (IntegralNumType ty)) | IntegralDict <- integralDict ty = uncurry (/=)
evalNEq (NumScalarType (FloatingNumType ty)) | FloatingDict <- floatingDict ty = uncurry (/=)
evalNEq (NonNumScalarType ty)                | NonNumDict   <- nonNumDict ty   = uncurry (/=)

evalMax :: ScalarType a -> ((a, a) -> a)
evalMax (NumScalarType (IntegralNumType ty)) | IntegralDict <- integralDict ty = uncurry max
evalMax (NumScalarType (FloatingNumType ty)) | FloatingDict <- floatingDict ty = uncurry max
evalMax (NonNumScalarType ty)                | NonNumDict   <- nonNumDict ty   = uncurry max

evalMin :: ScalarType a -> ((a, a) -> a)
evalMin (NumScalarType (IntegralNumType ty)) | IntegralDict <- integralDict ty = uncurry min
evalMin (NumScalarType (FloatingNumType ty)) | FloatingDict <- floatingDict ty = uncurry min
evalMin (NonNumScalarType ty)                | NonNumDict   <- nonNumDict ty   = uncurry min



>>>>>>> ab589223
-- Sequence evaluation
-- ---------------

-- Configuration for sequence evaluation.
--
data SeqConfig = SeqConfig
  { chunkSize :: Int -- Allocation limit for a sequence in
                     -- words. Actual runtime allocation should be the
                     -- maximum of this size and the size of the
                     -- largest element in the sequence.
  }

-- Default sequence evaluation configuration for testing purposes.
--
defaultSeqConfig :: SeqConfig
defaultSeqConfig = SeqConfig { chunkSize = case unsafePerformIO (queryFlag chunk_size) of Nothing -> 2; Just n -> n }

type Chunk a = Regular a

-- Get the shape of a chunk of arrays. O(1).
--
chunkShape :: Shape sh => Chunk (Array sh a) -> sh
chunkShape = shape'

-- Get all the elements of a chunk of arrays. O(1).
--
chunkElems :: Chunk (Array sh a) -> Vector a
chunkElems = elements'

-- Convert a vector to a chunk of scalars.
--
vec2Chunk :: Elt e => Vector e -> Chunk (Scalar e)
vec2Chunk = vec2Regular

-- Convert a list of arrays to a chunk.
--
fromListChunk :: Arrays a => [a] -> Regular a
fromListChunk = fromList' concatOp

-- Convert a chunk to a list of arrays.
--
toListChunk :: Arrays a => Regular a -> [a]
toListChunk = toList' fetchAllOp

-- fmap for Chunk. O(n).
--   TODO: Use vectorised function.
mapChunk :: (Arrays a, Arrays b)
         => (a -> b)
         -> Chunk a -> Chunk b
mapChunk f c = fromListChunk $ map f (toListChunk c)

-- zipWith for Chunk. O(n).
--  TODO: Use vectorised function.
zipWithChunk :: (Arrays a, Arrays b, Arrays c)
             => (a -> b -> c)
             -> Chunk a -> Chunk b -> Chunk c
zipWithChunk f c1 c2 = fromListChunk $ zipWith f (toListChunk c1) (toListChunk c2)

-- Valuation for an environment of shapes.
--

-- Valuation for an environment of sequence windows.
--
data Val' aenv where
  Base' :: Val  aenv -> Val' aenv
  Push' :: Val' aenv -> Maybe t -> Val' (aenv, t)

-- Projection of a window from a window valuation using a de Bruijn
-- index.
--
prj' :: Idx senv t -> Val' senv -> Maybe t
prj' ZeroIdx       (Push' _   v) = v
prj' (SuccIdx idx) (Push' val _) = prj' idx val
prj' idx           (Base' aenv)  = Just $ prj idx aenv
prj' _             _             = $internalError "prj" "inconsistent valuation"

-- An executable sequence.
--
data Stream index aenv arrs where
  Step    :: (index -> Val aenv -> s -> Maybe (a,s)) -> s -> Stream index (aenv,a) arrs -> Stream index aenv arrs
  Yield   :: Stream index (aenv,arrs) arrs
  Combine :: Atuple (Stream index aenv) (TupleRepr arrs) -> Stream index aenv arrs

evalStream :: forall index aenv arrs. SeqIndex index => Val aenv -> arrs -> Stream index aenv arrs -> arrs
evalStream aenv arrs = eval initialIndex arrs
  where
    eval :: index -> arrs -> Stream index aenv arrs -> arrs
    eval i _ s | Just (arrs,s') <- stepStream i aenv s
               = eval (nextIndex i) arrs s'
    eval _ a _ = a

    stepStream :: forall aenv. index -> Val aenv -> Stream index aenv arrs -> Maybe (arrs, Stream index aenv arrs)
    stepStream _ (Push _ a) Yield = Just (a, Yield)
    stepStream index aenv (Step f s st) =
      case f index aenv s of
        Nothing -> Nothing
        Just (a, s') -> do (arrs, st') <- stepStream index (Push aenv a) st
                           return (arrs, Step f s' st')


class SeqIndex index where
  initialIndex :: index
  startIndex   :: index -> Int
  nextIndex    :: index -> index
  boundIndex   :: index -> Int -> index

instance SeqIndex (Scalar Int) where
  initialIndex = fromList Z [0]
  startIndex = head . toList
  nextIndex = fromList Z . map (+1) . toList
  boundIndex i _ = i

mAXIMUM_CHUNK_SIZE :: Int
mAXIMUM_CHUNK_SIZE = 1024

instance SeqIndex (Scalar (Int, Int)) where
  initialIndex = fromList Z [(0,1)]
  startIndex = fst . head . toList
  nextIndex is = let [(i,n)] = toList is
                 in fromList Z [(i+n, if n < mAXIMUM_CHUNK_SIZE then n*2 else n)]
  boundIndex (toList -> [(i,n)]) max = if i + n < max
                                       then fromList Z [(i,n)]
                                       else fromList Z [(i,max - i)]

evalDelayedSeq :: SeqIndex index
               => SeqConfig
               -> DelayedSeq index arrs
               -> arrs
evalDelayedSeq cfg (StreamSeq aenv s) | aenv' <- evalExtend aenv Empty
                                      = evalSeq cfg s aenv'

evalSeq :: forall index aenv arrs. SeqIndex index
        => SeqConfig
        -> PreOpenSeq index DelayedOpenAcc aenv  arrs
        -> Val aenv -> arrs
evalSeq conf s aenv = evalSeq' s
  where
    evalSeq' :: PreOpenSeq index DelayedOpenAcc aenv arrs -> arrs
    evalSeq' = (uncurry . flip) (evalStream aenv) . initSeq Just

    initSeq :: forall arrs aenv'. aenv' :?> aenv
            -> PreOpenSeq index DelayedOpenAcc aenv' arrs
            -> (Stream index aenv' arrs, arrs)
    initSeq v (Producer (Pull src) s) = Step (const (const uncons)) (unsrc src) $. initSeq (drop v) s
    initSeq v (Producer (ProduceAccum l f a) s) = Step f' (evalOpenAcc a' aenv) $. initSeq (drop v) s
      where
        a'        = fromJust (strengthen v a)
        l'        = evalPreExp evalOpenAcc (fromJust (strengthen v =<< l)) aenv
        f' i aenv a | startIndex i < l'
                    = let (arr, a') = evalOpenAfun f aenv (boundIndex i l') a
                      in Just (arr, a')
                    | otherwise
                    = Nothing
    initSeq v (Consumer c) = initC c
      where
        initC :: Consumer index DelayedOpenAcc aenv' a -> (Stream index aenv' a, a)
        initC (Stuple t) = let t' = initCT t in (Combine (fst t'), toAtuple (snd t'))
        initC (Conclude a d) = (Step f' () Yield, (evalOpenAcc d' aenv))
          where
            d'           = fromJust (strengthen v d)
            f' _ aenv () = Just (evalOpenAcc a aenv,())

        initCT :: Atuple (PreOpenSeq index DelayedOpenAcc aenv') t -> (Atuple (Stream index aenv') t, t)
        initCT NilAtup = (NilAtup, ())
        initCT (t `SnocAtup` c) = let t' = initCT t
                                      c' = initSeq v c
                                  in (fst t' `SnocAtup` fst c', (snd t', snd c'))

    unsrc :: Source a -> [a]
    unsrc (List as) = as
    unsrc (RegularList _ as) = as

    drop :: aenv' :?> aenv -> (aenv',a) :?> aenv
    drop _ ZeroIdx = Nothing
    drop v (SuccIdx ix) = v ix

    ($.) :: (a -> b) -> (a,s) -> (b,s)
    f $. a = (f (fst a), snd a)

evalExtend :: Extend DelayedOpenAcc aenv aenv' -> Val aenv -> Val aenv'
evalExtend BaseEnv aenv = aenv
evalExtend (PushEnv ext1 ext2) aenv | aenv' <- evalExtend ext1 aenv
                                    = Push aenv' (evalOpenAcc ext2 aenv')

delayArray :: Array sh e -> Delayed (Array sh e)
delayArray arr@(Array _ adata) = Delayed (shape arr) (arr!) (toElt . unsafeIndexArrayData adata)

concatOp :: forall e. Elt e => [Vector e] -> Vector e
concatOp = concatVectors

fetchAllOp :: (Shape sh, Elt e) => sh -> Vector e -> [Array sh e]
fetchAllOp seg elts
  | (n,0) <- size (shape elts) `divMod` size seg
  = [fetch seg (i * size seg) | i <- [0..n-1]]
  | otherwise = $internalError "fetchAllOp" "Vector is the wrong size"
  where
    fetch sh offset = newArray sh (\ ix -> elts ! (Z :. ((toIndex sh ix) + offset)))<|MERGE_RESOLUTION|>--- conflicted
+++ resolved
@@ -70,7 +70,7 @@
 import Data.Array.Accelerate.Array.Lifted
 import Data.Array.Accelerate.Array.Representation               ( SliceIndex(..) )
 import Data.Array.Accelerate.Array.Sugar
-import Data.Array.Accelerate.Debug                              ( queryFlag, chunk_size )
+import Data.Array.Accelerate.Debug                              ( queryFlag )
 import Data.Array.Accelerate.Error
 import Data.Array.Accelerate.Interpreter.Prim
 import Data.Array.Accelerate.Trafo                              hiding ( Delayed )
@@ -105,7 +105,7 @@
 --
 streamOut :: Arrays a => Sugar.Seq [a] -> [a]
 streamOut seq = let seq' = convertSeqWith config seq
-                in evalDelayedSeq defaultSeqConfig seq'
+                in evalDelayedSeq seq'
 
 
 config :: Phase
@@ -191,9 +191,9 @@
 
     Use arr                     -> toArr arr
     Unit e                      -> unitOp (evalE e)
-    Collect s cs                -> fromMaybe (evalSeq defaultSeqConfig s aenv)
-                                             (evalSeq defaultSeqConfig <$> cs <*> pure aenv)
-    -- Collect s cs                -> evalSeq defaultSeqConfig s aenv
+    Collect s cs                -> fromMaybe (evalSeq s aenv)
+                                             (evalSeq <$> cs <*> pure aenv)
+    -- Collect s cs                -> evalSeq s aenv
 
 
     -- Producers
@@ -741,80 +741,6 @@
     Foreign _ f e               -> evalPreOpenFun evalAcc f EmptyElt Empty $ evalE e
 
 
-<<<<<<< HEAD
-=======
--- Scalar primitives
--- -----------------
-
-evalPrimConst :: PrimConst a -> a
-evalPrimConst (PrimMinBound ty) = evalMinBound ty
-evalPrimConst (PrimMaxBound ty) = evalMaxBound ty
-evalPrimConst (PrimPi       ty) = evalPi ty
-
-evalPrim :: PrimFun p -> p
-evalPrim (PrimAdd             ty) = evalAdd ty
-evalPrim (PrimSub             ty) = evalSub ty
-evalPrim (PrimMul             ty) = evalMul ty
-evalPrim (PrimNeg             ty) = evalNeg ty
-evalPrim (PrimAbs             ty) = evalAbs ty
-evalPrim (PrimSig             ty) = evalSig ty
-evalPrim (PrimQuot            ty) = evalQuot ty
-evalPrim (PrimRem             ty) = evalRem ty
-evalPrim (PrimQuotRem         ty) = evalQuotRem ty
-evalPrim (PrimIDiv            ty) = evalIDiv ty
-evalPrim (PrimMod             ty) = evalMod ty
-evalPrim (PrimDivMod          ty) = evalDivMod ty
-evalPrim (PrimBAnd            ty) = evalBAnd ty
-evalPrim (PrimBOr             ty) = evalBOr ty
-evalPrim (PrimBXor            ty) = evalBXor ty
-evalPrim (PrimBNot            ty) = evalBNot ty
-evalPrim (PrimBShiftL         ty) = evalBShiftL ty
-evalPrim (PrimBShiftR         ty) = evalBShiftR ty
-evalPrim (PrimBRotateL        ty) = evalBRotateL ty
-evalPrim (PrimBRotateR        ty) = evalBRotateR ty
-evalPrim (PrimFDiv            ty) = evalFDiv ty
-evalPrim (PrimRecip           ty) = evalRecip ty
-evalPrim (PrimSin             ty) = evalSin ty
-evalPrim (PrimCos             ty) = evalCos ty
-evalPrim (PrimTan             ty) = evalTan ty
-evalPrim (PrimAsin            ty) = evalAsin ty
-evalPrim (PrimAcos            ty) = evalAcos ty
-evalPrim (PrimAtan            ty) = evalAtan ty
-evalPrim (PrimSinh            ty) = evalSinh ty
-evalPrim (PrimCosh            ty) = evalCosh ty
-evalPrim (PrimTanh            ty) = evalTanh ty
-evalPrim (PrimAsinh           ty) = evalAsinh ty
-evalPrim (PrimAcosh           ty) = evalAcosh ty
-evalPrim (PrimAtanh           ty) = evalAtanh ty
-evalPrim (PrimExpFloating     ty) = evalExpFloating ty
-evalPrim (PrimSqrt            ty) = evalSqrt ty
-evalPrim (PrimLog             ty) = evalLog ty
-evalPrim (PrimFPow            ty) = evalFPow ty
-evalPrim (PrimLogBase         ty) = evalLogBase ty
-evalPrim (PrimTruncate     ta tb) = evalTruncate ta tb
-evalPrim (PrimRound        ta tb) = evalRound ta tb
-evalPrim (PrimFloor        ta tb) = evalFloor ta tb
-evalPrim (PrimCeiling      ta tb) = evalCeiling ta tb
-evalPrim (PrimAtan2           ty) = evalAtan2 ty
-evalPrim (PrimIsNaN           ty) = evalIsNaN ty
-evalPrim (PrimLt              ty) = evalLt ty
-evalPrim (PrimGt              ty) = evalGt ty
-evalPrim (PrimLtEq            ty) = evalLtEq ty
-evalPrim (PrimGtEq            ty) = evalGtEq ty
-evalPrim (PrimEq              ty) = evalEq ty
-evalPrim (PrimNEq             ty) = evalNEq ty
-evalPrim (PrimMax             ty) = evalMax ty
-evalPrim (PrimMin             ty) = evalMin ty
-evalPrim PrimLAnd                 = evalLAnd
-evalPrim PrimLOr                  = evalLOr
-evalPrim PrimLNot                 = evalLNot
-evalPrim PrimOrd                  = evalOrd
-evalPrim PrimChr                  = evalChr
-evalPrim PrimBoolToInt            = evalBoolToInt
-evalPrim (PrimFromIntegral ta tb) = evalFromIntegral ta tb
-
-
->>>>>>> ab589223
 -- Tuple construction and projection
 -- ---------------------------------
 
@@ -830,8 +756,6 @@
   --        not only those that we happen to encounter during the recursive
   --        walk.
 
-<<<<<<< HEAD
-=======
 
 -- Implementation of scalar primitives
 -- -----------------------------------
@@ -1097,82 +1021,8 @@
 
 
 
->>>>>>> ab589223
 -- Sequence evaluation
 -- ---------------
-
--- Configuration for sequence evaluation.
---
-data SeqConfig = SeqConfig
-  { chunkSize :: Int -- Allocation limit for a sequence in
-                     -- words. Actual runtime allocation should be the
-                     -- maximum of this size and the size of the
-                     -- largest element in the sequence.
-  }
-
--- Default sequence evaluation configuration for testing purposes.
---
-defaultSeqConfig :: SeqConfig
-defaultSeqConfig = SeqConfig { chunkSize = case unsafePerformIO (queryFlag chunk_size) of Nothing -> 2; Just n -> n }
-
-type Chunk a = Regular a
-
--- Get the shape of a chunk of arrays. O(1).
---
-chunkShape :: Shape sh => Chunk (Array sh a) -> sh
-chunkShape = shape'
-
--- Get all the elements of a chunk of arrays. O(1).
---
-chunkElems :: Chunk (Array sh a) -> Vector a
-chunkElems = elements'
-
--- Convert a vector to a chunk of scalars.
---
-vec2Chunk :: Elt e => Vector e -> Chunk (Scalar e)
-vec2Chunk = vec2Regular
-
--- Convert a list of arrays to a chunk.
---
-fromListChunk :: Arrays a => [a] -> Regular a
-fromListChunk = fromList' concatOp
-
--- Convert a chunk to a list of arrays.
---
-toListChunk :: Arrays a => Regular a -> [a]
-toListChunk = toList' fetchAllOp
-
--- fmap for Chunk. O(n).
---   TODO: Use vectorised function.
-mapChunk :: (Arrays a, Arrays b)
-         => (a -> b)
-         -> Chunk a -> Chunk b
-mapChunk f c = fromListChunk $ map f (toListChunk c)
-
--- zipWith for Chunk. O(n).
---  TODO: Use vectorised function.
-zipWithChunk :: (Arrays a, Arrays b, Arrays c)
-             => (a -> b -> c)
-             -> Chunk a -> Chunk b -> Chunk c
-zipWithChunk f c1 c2 = fromListChunk $ zipWith f (toListChunk c1) (toListChunk c2)
-
--- Valuation for an environment of shapes.
---
-
--- Valuation for an environment of sequence windows.
---
-data Val' aenv where
-  Base' :: Val  aenv -> Val' aenv
-  Push' :: Val' aenv -> Maybe t -> Val' (aenv, t)
-
--- Projection of a window from a window valuation using a de Bruijn
--- index.
---
-prj' :: Idx senv t -> Val' senv -> Maybe t
-prj' ZeroIdx       (Push' _   v) = v
-prj' (SuccIdx idx) (Push' val _) = prj' idx val
-prj' idx           (Base' aenv)  = Just $ prj idx aenv
-prj' _             _             = $internalError "prj" "inconsistent valuation"
 
 -- An executable sequence.
 --
@@ -1223,17 +1073,15 @@
                                        else fromList Z [(i,max - i)]
 
 evalDelayedSeq :: SeqIndex index
-               => SeqConfig
-               -> DelayedSeq index arrs
+               => DelayedSeq index arrs
                -> arrs
-evalDelayedSeq cfg (StreamSeq aenv s) | aenv' <- evalExtend aenv Empty
-                                      = evalSeq cfg s aenv'
+evalDelayedSeq (StreamSeq aenv s) | aenv' <- evalExtend aenv Empty
+                                      = evalSeq s aenv'
 
 evalSeq :: forall index aenv arrs. SeqIndex index
-        => SeqConfig
-        -> PreOpenSeq index DelayedOpenAcc aenv  arrs
+        => PreOpenSeq index DelayedOpenAcc aenv  arrs
         -> Val aenv -> arrs
-evalSeq conf s aenv = evalSeq' s
+evalSeq s aenv = evalSeq' s
   where
     evalSeq' :: PreOpenSeq index DelayedOpenAcc aenv arrs -> arrs
     evalSeq' = (uncurry . flip) (evalStream aenv) . initSeq Just
